;; Licensed to the Apache Software Foundation (ASF) under one
;; or more contributor license agreements.  See the NOTICE file
;; distributed with this work for additional information
;; regarding copyright ownership.  The ASF licenses this file
;; to you under the Apache License, Version 2.0 (the
;; "License"); you may not use this file except in compliance
;; with the License.  You may obtain a copy of the License at
;;
;; http://www.apache.org/licenses/LICENSE-2.0
;;
;; Unless required by applicable law or agreed to in writing, software
;; distributed under the License is distributed on an "AS IS" BASIS,
;; WITHOUT WARRANTIES OR CONDITIONS OF ANY KIND, either express or implied.
;; See the License for the specific language governing permissions and
;; limitations under the License.

(ns backtype.storm.zookeeper
  (:import [org.apache.curator.retry RetryNTimes])
  (:import [org.apache.curator.framework.api CuratorEvent CuratorEventType CuratorListener UnhandledErrorListener])
  (:import [org.apache.curator.framework CuratorFramework CuratorFrameworkFactory])
  (:import [org.apache.zookeeper ZooKeeper Watcher KeeperException$NoNodeException
            ZooDefs ZooDefs$Ids CreateMode WatchedEvent Watcher$Event Watcher$Event$KeeperState
            Watcher$Event$EventType KeeperException$NodeExistsException])
  (:import [org.apache.zookeeper.data Stat])
  (:import [org.apache.zookeeper.server ZooKeeperServer NIOServerCnxnFactory])
  (:import [java.net InetSocketAddress BindException])
  (:import [java.io File])
  (:import [backtype.storm.utils Utils ZookeeperAuthInfo])
  (:use [backtype.storm util log config]))

(def zk-keeper-states
  {Watcher$Event$KeeperState/Disconnected :disconnected
   Watcher$Event$KeeperState/SyncConnected :connected
   Watcher$Event$KeeperState/AuthFailed :auth-failed
   Watcher$Event$KeeperState/Expired :expired})

(def zk-event-types
  {Watcher$Event$EventType/None :none
   Watcher$Event$EventType/NodeCreated :node-created
   Watcher$Event$EventType/NodeDeleted :node-deleted
   Watcher$Event$EventType/NodeDataChanged :node-data-changed
   Watcher$Event$EventType/NodeChildrenChanged :node-children-changed})

(defn- default-watcher
  [state type path]
  (log-message "Zookeeper state update: " state type path))

(defnk mk-client
  [conf servers port
   :root ""
   :watcher default-watcher
   :auth-conf nil]
  (let [fk (Utils/newCurator conf servers port root (when auth-conf (ZookeeperAuthInfo. auth-conf)))]
    (.. fk
        (getCuratorListenable)
        (addListener
          (reify CuratorListener
            (^void eventReceived [this ^CuratorFramework _fk ^CuratorEvent e]
                   (when (= (.getType e) CuratorEventType/WATCHED)
                     (let [^WatchedEvent event (.getWatchedEvent e)]
                       (watcher (zk-keeper-states (.getState event))
                                (zk-event-types (.getType event))
                                (.getPath event))))))))
    ;;    (.. fk
    ;;        (getUnhandledErrorListenable)
    ;;        (addListener
    ;;         (reify UnhandledErrorListener
    ;;           (unhandledError [this msg error]
    ;;             (if (or (exception-cause? InterruptedException error)
    ;;                     (exception-cause? java.nio.channels.ClosedByInterruptException error))
    ;;               (do (log-warn-error error "Zookeeper exception " msg)
    ;;                   (let [to-throw (InterruptedException.)]
    ;;                     (.initCause to-throw error)
    ;;                     (throw to-throw)
    ;;                     ))
    ;;               (do (log-error error "Unrecoverable Zookeeper error " msg)
    ;;                   (halt-process! 1 "Unrecoverable Zookeeper error")))
    ;;             ))))
    (.start fk)
    fk))

(def zk-create-modes
  {:ephemeral CreateMode/EPHEMERAL
   :persistent CreateMode/PERSISTENT
   :sequential CreateMode/PERSISTENT_SEQUENTIAL})

(defn create-node
<<<<<<< HEAD
  ([^CuratorFramework zk ^String path ^bytes data mode acls]
    (let [mode  (zk-create-modes mode)]
      (try
        (.. zk (create) (withMode mode) (withACL acls) (forPath (normalize-path path) data))
        (catch Exception e (throw (wrap-in-runtime e))))))
  ([^CuratorFramework zk ^String path ^bytes data acls]
    (create-node zk path data :persistent acls)))
=======
  ([^CuratorFramework zk ^String path ^bytes data mode]
   (try
     (.. zk (create) (withMode (zk-create-modes mode)) (withACL ZooDefs$Ids/OPEN_ACL_UNSAFE) (forPath (normalize-path path) data))
     (catch Exception e (throw (wrap-in-runtime e)))))
  ([^CuratorFramework zk ^String path ^bytes data]
   (create-node zk path data :persistent)))
>>>>>>> 0826b933

(defn exists-node?
  [^CuratorFramework zk ^String path watch?]
  ((complement nil?)
   (try
     (if watch?
       (.. zk (checkExists) (watched) (forPath (normalize-path path)))
       (.. zk (checkExists) (forPath (normalize-path path))))
     (catch Exception e (throw (wrap-in-runtime e))))))

(defnk delete-node
  [^CuratorFramework zk ^String path :force false]
  (try-cause  (.. zk (delete) (forPath (normalize-path path)))
             (catch KeeperException$NoNodeException e
               (when-not force (throw e)))
             (catch Exception e (throw (wrap-in-runtime e)))))

<<<<<<< HEAD
(defn mkdirs [^CuratorFramework zk ^String path acls]
=======
(defn mkdirs
  [^CuratorFramework zk ^String path]
>>>>>>> 0826b933
  (let [path (normalize-path path)]
    (when-not (or (= path "/") (exists-node? zk path false))
      (mkdirs zk (parent-path path) acls)
      (try-cause
        (create-node zk path (barr 7) :persistent acls)
        (catch KeeperException$NodeExistsException e
          ;; this can happen when multiple clients doing mkdir at same time
          ))
      )))

(defn get-data
  [^CuratorFramework zk ^String path watch?]
  (let [path (normalize-path path)]
    (try-cause
      (if (exists-node? zk path watch?)
        (if watch?
          (.. zk (getData) (watched) (forPath path))
          (.. zk (getData) (forPath path))))
      (catch KeeperException$NoNodeException e
        ;; this is fine b/c we still have a watch from the successful exists call
        nil )
      (catch Exception e (throw (wrap-in-runtime e))))))

(defn get-children
  [^CuratorFramework zk ^String path watch?]
  (try
    (if watch?
      (.. zk (getChildren) (watched) (forPath (normalize-path path)))
      (.. zk (getChildren) (forPath (normalize-path path))))
    (catch Exception e (throw (wrap-in-runtime e)))))

(defn set-data
  [^CuratorFramework zk ^String path ^bytes data]
  (try
    (.. zk (setData) (forPath (normalize-path path) data))
    (catch Exception e (throw (wrap-in-runtime e)))))

(defn exists
  [^CuratorFramework zk ^String path watch?]
  (exists-node? zk path watch?))

(defn delete-recursive
  [^CuratorFramework zk ^String path]
  (let [path (normalize-path path)]
    (when (exists-node? zk path false)
      (let [children (try-cause
                       (get-children zk path false)
                       (catch KeeperException$NoNodeException e []))]
        (doseq [c children]
          (delete-recursive zk (full-path path c)))
        (delete-node zk path :force true)))))

(defnk mk-inprocess-zookeeper
  [localdir :port nil]
  (let [localfile (File. localdir)
        zk (ZooKeeperServer. localfile localfile 2000)
        [retport factory]
        (loop [retport (if port port 2000)]
          (if-let [factory-tmp
                   (try-cause
                     (doto (NIOServerCnxnFactory.)
                       (.configure (InetSocketAddress. retport) 0))
                     (catch BindException e
                       (when (> (inc retport) (if port port 65535))
                         (throw (RuntimeException.
                                  "No port is available to launch an inprocess zookeeper.")))))]
            [retport factory-tmp]
            (recur (inc retport))))]
    (log-message "Starting inprocess zookeeper at port " retport " and dir " localdir)
    (.startup factory zk)
    [retport factory]))

(defn shutdown-inprocess-zookeeper
  [handle]
  (.shutdown handle))<|MERGE_RESOLUTION|>--- conflicted
+++ resolved
@@ -85,7 +85,6 @@
    :sequential CreateMode/PERSISTENT_SEQUENTIAL})
 
 (defn create-node
-<<<<<<< HEAD
   ([^CuratorFramework zk ^String path ^bytes data mode acls]
     (let [mode  (zk-create-modes mode)]
       (try
@@ -93,14 +92,6 @@
         (catch Exception e (throw (wrap-in-runtime e))))))
   ([^CuratorFramework zk ^String path ^bytes data acls]
     (create-node zk path data :persistent acls)))
-=======
-  ([^CuratorFramework zk ^String path ^bytes data mode]
-   (try
-     (.. zk (create) (withMode (zk-create-modes mode)) (withACL ZooDefs$Ids/OPEN_ACL_UNSAFE) (forPath (normalize-path path) data))
-     (catch Exception e (throw (wrap-in-runtime e)))))
-  ([^CuratorFramework zk ^String path ^bytes data]
-   (create-node zk path data :persistent)))
->>>>>>> 0826b933
 
 (defn exists-node?
   [^CuratorFramework zk ^String path watch?]
@@ -118,12 +109,8 @@
                (when-not force (throw e)))
              (catch Exception e (throw (wrap-in-runtime e)))))
 
-<<<<<<< HEAD
-(defn mkdirs [^CuratorFramework zk ^String path acls]
-=======
 (defn mkdirs
-  [^CuratorFramework zk ^String path]
->>>>>>> 0826b933
+  [^CuratorFramework zk ^String path acls]
   (let [path (normalize-path path)]
     (when-not (or (= path "/") (exists-node? zk path false))
       (mkdirs zk (parent-path path) acls)
