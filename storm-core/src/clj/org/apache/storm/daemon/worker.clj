--- conflicted
+++ resolved
@@ -15,11 +15,7 @@
 ;; limitations under the License.
 (ns org.apache.storm.daemon.worker
   (:use [org.apache.storm.daemon common])
-<<<<<<< HEAD
-  (:use [org.apache.storm config log util timer local-state converter])
-=======
-  (:use [org.apache.storm config log util local-state-converter])
->>>>>>> d0cd52b7
+  (:use [org.apache.storm config log util converter local-state-converter])
   (:require [clj-time.core :as time])
   (:require [clj-time.coerce :as coerce])
   (:require [org.apache.storm.daemon [executor :as executor]])
@@ -776,15 +772,7 @@
       (.topologyLogConfig (:storm-cluster-state worker) storm-id (fn [args] (check-log-config-changed))))
 
     (establish-log-setting-callback)
-<<<<<<< HEAD
     (clojurify-crdentials (.credentials (:storm-cluster-state worker) storm-id (fn [] (check-credentials-changed))))
-    (schedule-recurring (:refresh-credentials-timer worker) 0 (conf TASK-CREDENTIALS-POLL-SECS)
-                        (fn [& args]
-                          (check-credentials-changed)
-                          (if ((:storm-conf worker) TOPOLOGY-BACKPRESSURE-ENABLE)
-                            (check-throttle-changed))))
-=======
-    (.credentials (:storm-cluster-state worker) storm-id (fn [args] (check-credentials-changed)))
 
     (.scheduleRecurring
       (:refresh-credentials-timer worker) 0 (conf TASK-CREDENTIALS-POLL-SECS)
@@ -792,7 +780,6 @@
           (check-credentials-changed)
           (if ((:storm-conf worker) TOPOLOGY-BACKPRESSURE-ENABLE)
             (check-throttle-changed))))
->>>>>>> d0cd52b7
     ;; The jitter allows the clients to get the data at different times, and avoids thundering herd
     (when-not (.get conf TOPOLOGY-DISABLE-LOADAWARE-MESSAGING)
       (.scheduleRecurringWithJitter
