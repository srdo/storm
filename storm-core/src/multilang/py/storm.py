--- conflicted
+++ resolved
@@ -215,22 +215,16 @@
             self.initialize(conf, context)
             while True:
                 tup = readTuple()
-<<<<<<< HEAD
                 if tup.is_heartbeat_tuple():
                     sync()
                 else:
                     ANCHOR_TUPLE = tup
-                    self.process(tup)
-                    ack(tup)
-=======
-                ANCHOR_TUPLE = tup
-                try:
-                    self.process(tup)
-                    ack(tup)
-                except Exception, e:
-                    reportError(traceback.format_exc(e))
-                    fail(tup)
->>>>>>> 7602f436
+                    try:
+                        self.process(tup)
+                        ack(tup)
+                    except Exception, e:
+                        reportError(traceback.format_exc(e))
+                        fail(tup)
         except Exception, e:
             reportError(traceback.format_exc(e))
 
