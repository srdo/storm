;; Licensed to the Apache Software Foundation (ASF) under one
;; or more contributor license agreements.  See the NOTICE file
;; distributed with this work for additional information
;; regarding copyright ownership.  The ASF licenses this file
;; to you under the Apache License, Version 2.0 (the
;; "License"); you may not use this file except in compliance
;; with the License.  You may obtain a copy of the License at
;;
;; http://www.apache.org/licenses/LICENSE-2.0
;;
;; Unless required by applicable law or agreed to in writing, software
;; distributed under the License is distributed on an "AS IS" BASIS,
;; WITHOUT WARRANTIES OR CONDITIONS OF ANY KIND, either express or implied.
;; See the License for the specific language governing permissions and
;; limitations under the License.
(ns backtype.storm.supervisor-test
  (:use [clojure test])
  (:require [clojure [string :as string]])
  (:import [backtype.storm.testing TestWordCounter TestWordSpout TestGlobalCount TestAggregatesCounter])
  (:use [backtype.storm bootstrap config testing])
  (:use [backtype.storm.daemon common])
  (:require [backtype.storm.daemon [worker :as worker] [supervisor :as supervisor]])
  (:use [conjure core])
  )

(bootstrap)


(defn worker-assignment
  "Return [storm-id executors]"
  [cluster supervisor-id port]
  (let [state (:storm-cluster-state cluster)
        slot-assigns (for [storm-id (.assignments state nil)]
                        (let [executors (-> (.assignment-info state storm-id nil)
                                        :executor->node+port
                                        reverse-map
                                        (get [supervisor-id port] ))]
                          (when executors [storm-id executors])
                          ))
        ret (find-first not-nil? slot-assigns)]
    (when-not ret
      (throw-runtime "Could not find assignment for worker"))
    ret
    ))

(defn heartbeat-worker [supervisor port storm-id executors]
  (let [conf (.get-conf supervisor)]
    (worker/do-heartbeat {:conf conf
                          :port port
                          :storm-id storm-id
                          :executors executors
                          :worker-id (find-worker-id conf port)})))

(defn heartbeat-workers [cluster supervisor-id ports]
  (let [sup (get-supervisor cluster supervisor-id)]
    (doseq [p ports]
      (let [[storm-id executors] (worker-assignment cluster supervisor-id p)]
        (heartbeat-worker sup p storm-id executors)
        ))))

(defn validate-launched-once [launched supervisor->ports storm-id]
  (let [counts (map count (vals launched))
        launched-supervisor->ports (apply merge-with set/union
                                          (for [[[s p] sids] launched
                                                :when (some #(= % storm-id) sids)]
                                            {s #{p}}))
        supervisor->ports (map-val set supervisor->ports)]
    (is (every? (partial = 1) counts))
    (is (= launched-supervisor->ports supervisor->ports))
    ))

(deftest launches-assignment
  (with-simulated-time-local-cluster [cluster :supervisors 0
    :daemon-conf {NIMBUS-REASSIGN false
                  SUPERVISOR-WORKER-START-TIMEOUT-SECS 5
                  SUPERVISOR-WORKER-TIMEOUT-SECS 15
                  SUPERVISOR-MONITOR-FREQUENCY-SECS 3}]
    (letlocals
      (bind topology (thrift/mk-topology
                       {"1" (thrift/mk-spout-spec (TestPlannerSpout. true) :parallelism-hint 4)}
                       {}))
      (bind sup1 (add-supervisor cluster :id "sup1" :ports [1 2 3 4]))
      (bind changed (capture-changed-workers
                        (submit-mocked-assignment
                          (:nimbus cluster)
                          "test"
                          {TOPOLOGY-WORKERS 3}
                          topology
                          {1 "1"
                           2 "1"
                           3 "1"
                           4 "1"}
                          {[1] ["sup1" 1]
                           [2] ["sup1" 2]
                           [3] ["sup1" 3]
                           [4] ["sup1" 3]
                           })
                        (advance-cluster-time cluster 2)
                        (heartbeat-workers cluster "sup1" [1 2 3])
                        (advance-cluster-time cluster 10)))
      (bind storm-id (get-storm-id (:storm-cluster-state cluster) "test"))
      (is (empty? (:shutdown changed)))
      (validate-launched-once (:launched changed) {"sup1" [1 2 3]} storm-id)
      (bind changed (capture-changed-workers
                        (doseq [i (range 10)]
                          (heartbeat-workers cluster "sup1" [1 2 3])
                          (advance-cluster-time cluster 10))
                        ))
      (is (empty? (:shutdown changed)))
      (is (empty? (:launched changed)))
      (bind changed (capture-changed-workers
                      (heartbeat-workers cluster "sup1" [1 2])
                      (advance-cluster-time cluster 10)
                      ))
      (validate-launched-once (:launched changed) {"sup1" [3]} storm-id)
      (is (= {["sup1" 3] 1} (:shutdown changed)))
      )))

(deftest test-multiple-active-storms-multiple-supervisors
  (with-simulated-time-local-cluster [cluster :supervisors 0
    :daemon-conf {NIMBUS-REASSIGN false
                  SUPERVISOR-WORKER-START-TIMEOUT-SECS 5
                  SUPERVISOR-WORKER-TIMEOUT-SECS 15
                  SUPERVISOR-MONITOR-FREQUENCY-SECS 3}]
    (letlocals
      (bind topology (thrift/mk-topology
                       {"1" (thrift/mk-spout-spec (TestPlannerSpout. true) :parallelism-hint 4)}
                       {}))
      (bind topology2 (thrift/mk-topology
                       {"1" (thrift/mk-spout-spec (TestPlannerSpout. true) :parallelism-hint 3)}
                       {}))
      (bind sup1 (add-supervisor cluster :id "sup1" :ports [1 2 3 4]))
      (bind sup2 (add-supervisor cluster :id "sup2" :ports [1 2]))
      (bind changed (capture-changed-workers
                        (submit-mocked-assignment
                          (:nimbus cluster)
                          "test"
                          {TOPOLOGY-WORKERS 3 TOPOLOGY-MESSAGE-TIMEOUT-SECS 40}
                          topology
                          {1 "1"
                           2 "1"
                           3 "1"
                           4 "1"}
                          {[1] ["sup1" 1]
                           [2] ["sup1" 2]
                           [3] ["sup2" 1]
                           [4] ["sup2" 1]
                           })
                        (advance-cluster-time cluster 2)
                        (heartbeat-workers cluster "sup1" [1 2])
                        (heartbeat-workers cluster "sup2" [1])
                        ))
      (bind storm-id (get-storm-id (:storm-cluster-state cluster) "test"))
      (is (empty? (:shutdown changed)))
      (validate-launched-once (:launched changed) {"sup1" [1 2] "sup2" [1]} storm-id)
      (bind changed (capture-changed-workers
                        (submit-mocked-assignment
                          (:nimbus cluster)
                          "test2"
                          {TOPOLOGY-WORKERS 2}
                          topology2
                          {1 "1"
                           2 "1"
                           3 "1"}
                          {[1] ["sup1" 3]
                           [2] ["sup1" 3]
                           [3] ["sup2" 2]
                           })
                        (advance-cluster-time cluster 2)
                        (heartbeat-workers cluster "sup1" [3])
                        (heartbeat-workers cluster "sup2" [2])
                        ))
      (bind storm-id2 (get-storm-id (:storm-cluster-state cluster) "test2"))
      (is (empty? (:shutdown changed)))
      (validate-launched-once (:launched changed) {"sup1" [3] "sup2" [2]} storm-id2)
      (bind changed (capture-changed-workers
        (.killTopology (:nimbus cluster) "test")
        (doseq [i (range 4)]
          (advance-cluster-time cluster 8)
          (heartbeat-workers cluster "sup1" [1 2 3])
          (heartbeat-workers cluster "sup2" [1 2])
          )))
      (is (empty? (:shutdown changed)))
      (is (empty? (:launched changed)))
      (bind changed (capture-changed-workers
        (advance-cluster-time cluster 12)
        ))
      (is (empty? (:launched changed)))
      (is (= {["sup1" 1] 1 ["sup1" 2] 1 ["sup2" 1] 1} (:shutdown changed)))
      (bind changed (capture-changed-workers
        (doseq [i (range 10)]
          (heartbeat-workers cluster "sup1" [3])
          (heartbeat-workers cluster "sup2" [2])
          (advance-cluster-time cluster 10)
          )))
      (is (empty? (:shutdown changed)))
      (is (empty? (:launched changed)))
      ;; TODO check that downloaded code is cleaned up only for the one storm
      )))

(defn get-heartbeat [cluster supervisor-id]
  (.supervisor-info (:storm-cluster-state cluster) supervisor-id))

(defn check-heartbeat [cluster supervisor-id within-secs]
  (let [hb (get-heartbeat cluster supervisor-id)
        time-secs (:time-secs hb)
        now (current-time-secs)
        delta (- now time-secs)]
    (is (>= delta 0))
    (is (<= delta within-secs))
    ))

(deftest heartbeats-to-nimbus
  (with-simulated-time-local-cluster [cluster :supervisors 0
    :daemon-conf {SUPERVISOR-WORKER-START-TIMEOUT-SECS 15
                  SUPERVISOR-HEARTBEAT-FREQUENCY-SECS 3}]
    (letlocals
      (bind sup1 (add-supervisor cluster :id "sup" :ports [5 6 7]))
      (advance-cluster-time cluster 4)
      (bind hb (get-heartbeat cluster "sup"))
      (is (= #{5 6 7} (set (:meta hb))))
      (check-heartbeat cluster "sup" 3)
      (advance-cluster-time cluster 3)
      (check-heartbeat cluster "sup" 3)
      (advance-cluster-time cluster 3)
      (check-heartbeat cluster "sup" 3)
      (advance-cluster-time cluster 15)
      (check-heartbeat cluster "sup" 3)
      (bind topology (thrift/mk-topology
                       {"1" (thrift/mk-spout-spec (TestPlannerSpout. true) :parallelism-hint 4)}
                       {}))
      ;; prevent them from launching by capturing them
      (capture-changed-workers
       (submit-local-topology (:nimbus cluster) "test" {TOPOLOGY-WORKERS 2} topology)
       (advance-cluster-time cluster 3)
       (check-heartbeat cluster "sup" 3)
       (advance-cluster-time cluster 3)
       (check-heartbeat cluster "sup" 3)
       (advance-cluster-time cluster 3)
       (check-heartbeat cluster "sup" 3)
       (advance-cluster-time cluster 20)
       (check-heartbeat cluster "sup" 3))
      )))

(deftest test-worker-launch-command
  (testing "*.worker.childopts configuration"
    (let [mock-port "42"
          mock-storm-id "fake-storm-id"
          mock-worker-id "fake-worker-id"
          mock-cp "/base:/stormjar.jar"
          exp-args-fn (fn [opts topo-opts classpath]
                       (concat [(supervisor/java-cmd) "-server"]
                               opts
                               topo-opts
                               ["-Djava.library.path="
                                (str "-Dlogfile.name=worker-" mock-port ".log")
                                "-Dstorm.home="
                                "-Dlogback.configurationFile=/logback/cluster.xml"
                                (str "-Dstorm.id=" mock-storm-id)
                                (str "-Dworker.id=" mock-worker-id)
                                (str "-Dworker.port=" mock-port)
                                "-cp" classpath
                                "backtype.storm.daemon.worker"
                                mock-storm-id
                                mock-port
                                mock-worker-id]))]
      (testing "testing *.worker.childopts as strings with extra spaces"
        (let [string-opts "-Dfoo=bar  -Xmx1024m"
              topo-string-opts "-Dkau=aux   -Xmx2048m"
              exp-args (exp-args-fn ["-Dfoo=bar" "-Xmx1024m"]
                                    ["-Dkau=aux" "-Xmx2048m"]
                                    mock-cp)
              mock-supervisor {:conf {STORM-CLUSTER-MODE :distributed
                                      WORKER-CHILDOPTS string-opts}}]
          (stubbing [read-supervisor-storm-conf {TOPOLOGY-WORKER-CHILDOPTS
                                                   topo-string-opts}
                     add-to-classpath mock-cp
                     supervisor-stormdist-root nil
                     supervisor/jlp nil
                     launch-process nil]
            (supervisor/launch-worker mock-supervisor
                                      mock-storm-id
                                      mock-port
                                      mock-worker-id)
            (verify-first-call-args-for-indices launch-process
                                                [0]
                                                exp-args))))
      (testing "testing *.worker.childopts as list of strings, with spaces in values"
        (let [list-opts '("-Dopt1='this has a space in it'" "-Xmx1024m")
              topo-list-opts '("-Dopt2='val with spaces'" "-Xmx2048m")
              exp-args (exp-args-fn list-opts topo-list-opts mock-cp)
              mock-supervisor {:conf {STORM-CLUSTER-MODE :distributed
                                      WORKER-CHILDOPTS list-opts}}]
          (stubbing [read-supervisor-storm-conf {TOPOLOGY-WORKER-CHILDOPTS
                                                   topo-list-opts}
                     add-to-classpath mock-cp
                     supervisor-stormdist-root nil
                     supervisor/jlp nil
                     launch-process nil]
            (supervisor/launch-worker mock-supervisor
                                      mock-storm-id
                                      mock-port
                                      mock-worker-id)
            (verify-first-call-args-for-indices launch-process
                                                [0]
                                                exp-args))))
      (testing "testing topology.classpath is added to classpath"
        (let [topo-cp "/any/path"
              exp-args (exp-args-fn [] [] (add-to-classpath mock-cp [topo-cp]))
              mock-supervisor {:conf {STORM-CLUSTER-MODE :distributed}}]
          (stubbing [read-supervisor-storm-conf {TOPOLOGY-CLASSPATH topo-cp}
                     supervisor-stormdist-root nil
                     supervisor/jlp nil
                     launch-process nil
                     current-classpath "/base"]
                    (supervisor/launch-worker mock-supervisor
                                              mock-storm-id
                                              mock-port
                                              mock-worker-id)
                    (verify-first-call-args-for-indices launch-process
                                                        [0]
                                                        exp-args))))
      (testing "testing topology.environment is added to environment for worker launch"
        (let [topo-env {"THISVAR" "somevalue" "THATVAR" "someothervalue"}
              exp-args (exp-args-fn [] [] mock-cp)
              mock-supervisor {:conf {STORM-CLUSTER-MODE :distributed}}]
          (stubbing [read-supervisor-storm-conf {TOPOLOGY-ENVIRONMENT topo-env}
                     supervisor-stormdist-root nil
                     supervisor/jlp nil
                     launch-process nil
                     current-classpath "/base"]
                    (supervisor/launch-worker mock-supervisor
                                              mock-storm-id
                                              mock-port
                                              mock-worker-id)
                    (verify-first-call-args-for-indices launch-process
                                                        [2]
                                                        (merge topo-env {"LD_LIBRARY_PATH" nil}))))))))

(deftest test-workers-go-bananas
  ;; test that multiple workers are started for a port, and test that
  ;; supervisor shuts down propertly (doesn't shutdown the most
  ;; recently launched one, checks heartbeats correctly, etc.)
  )

(deftest downloads-code
  )

(deftest test-stateless
  )

(deftest cleans-up-on-unassign
  ;; TODO just do reassign, and check that cleans up worker states after killing but doesn't get rid of downloaded code
  )

<<<<<<< HEAD
(deftest test-substitute-childopts-happy-path-string
  (testing "worker-launcher replaces ids in childopts"
    (let [ worker-id "w-01"
           storm-id "s-01"
           port 9999
           childopts "-Xloggc:/home/y/lib/storm/current/logs/gc.worker-%ID%-%STORM-ID%-%WORKER-ID%-%WORKER-PORT%.log -Xms256m"
           expected-childopts '("-Xloggc:/home/y/lib/storm/current/logs/gc.worker-9999-s-01-w-01-9999.log" "-Xms256m")
           childopts-with-ids (supervisor/substitute-childopts childopts worker-id storm-id port)]
      (is (= expected-childopts childopts-with-ids)))))

(deftest test-substitute-childopts-happy-path-list
  (testing "worker-launcher replaces ids in childopts"
    (let [ worker-id "w-01"
           storm-id "s-01"
           port 9999
           childopts '("-Xloggc:/home/y/lib/storm/current/logs/gc.worker-%ID%-%STORM-ID%-%WORKER-ID%-%WORKER-PORT%.log" "-Xms256m")
           expected-childopts '("-Xloggc:/home/y/lib/storm/current/logs/gc.worker-9999-s-01-w-01-9999.log" "-Xms256m")
           childopts-with-ids (supervisor/substitute-childopts childopts worker-id storm-id port)]
      (is (= expected-childopts childopts-with-ids)))))

(deftest test-substitute-childopts-storm-id-alone
  (testing "worker-launcher replaces ids in childopts"
    (let [ worker-id "w-01"
           storm-id "s-01"
           port 9999
           childopts "-Xloggc:/home/y/lib/storm/current/logs/gc.worker-%STORM-ID%.log"
           expected-childopts '("-Xloggc:/home/y/lib/storm/current/logs/gc.worker-s-01.log")
           childopts-with-ids (supervisor/substitute-childopts childopts worker-id storm-id port)]
      (is (= expected-childopts childopts-with-ids)))))

(deftest test-substitute-childopts-no-keys
  (testing "worker-launcher has no ids to replace in childopts"
    (let [ worker-id "w-01"
           storm-id "s-01"
           port 9999
           childopts "-Xloggc:/home/y/lib/storm/current/logs/gc.worker.log"
           expected-childopts '("-Xloggc:/home/y/lib/storm/current/logs/gc.worker.log")
           childopts-with-ids (supervisor/substitute-childopts childopts worker-id storm-id port)]
      (is (= expected-childopts childopts-with-ids)))))

(deftest test-substitute-childopts-nil-childopts
  (testing "worker-launcher has nil childopts"
    (let [ worker-id "w-01"
           storm-id "s-01"
           port 9999
           childopts nil
           expected-childopts nil
           childopts-with-ids (supervisor/substitute-childopts childopts worker-id storm-id port)]
      (is (= expected-childopts childopts-with-ids)))))

(deftest test-substitute-childopts-nil-ids
  (testing "worker-launcher has nil ids"
    (let [ worker-id nil
           storm-id "s-01"
           port 9999
           childopts "-Xloggc:/home/y/lib/storm/current/logs/gc.worker-%ID%-%STORM-ID%-%WORKER-ID%-%WORKER-PORT%.log"
           expected-childopts '("-Xloggc:/home/y/lib/storm/current/logs/gc.worker-9999-s-01--9999.log")
           childopts-with-ids (supervisor/substitute-childopts childopts worker-id storm-id port)]
      (is (= expected-childopts childopts-with-ids)))))
=======
(deftest test-retry-read-assignments
  (with-simulated-time-local-cluster [cluster
                                      :supervisors 0
                                      :ports-per-supervisor 2
                                      :daemon-conf {NIMBUS-REASSIGN false
                                                    NIMBUS-MONITOR-FREQ-SECS 10
                                                    TOPOLOGY-MESSAGE-TIMEOUT-SECS 30
                                                    TOPOLOGY-ACKER-EXECUTORS 0}]
    (letlocals
     (bind sup1 (add-supervisor cluster :id "sup1" :ports [1 2 3 4]))
     (bind topology1 (thrift/mk-topology
                      {"1" (thrift/mk-spout-spec (TestPlannerSpout. true) :parallelism-hint 2)}
                      {}))
     (bind topology2 (thrift/mk-topology
                      {"1" (thrift/mk-spout-spec (TestPlannerSpout. true) :parallelism-hint 2)}
                      {}))
     (bind state (:storm-cluster-state cluster))
     (bind changed (capture-changed-workers
                    (submit-mocked-assignment
                     (:nimbus cluster)
                     "topology1"
                     {TOPOLOGY-WORKERS 2}
                     topology1
                     {1 "1"
                      2 "1"}
                     {[1] ["sup1" 1]
                      [2] ["sup1" 2]
                      })
                    (submit-mocked-assignment
                     (:nimbus cluster)
                     "topology2"
                     {TOPOLOGY-WORKERS 2}
                     topology2
                     {1 "1"
                      2 "1"}
                     {[1] ["sup1" 1]
                      [2] ["sup1" 2]
                      })
                    (advance-cluster-time cluster 10)
                    ))
     (is (empty? (:launched changed)))
     (bind options (RebalanceOptions.))
     (.set_wait_secs options 0)
     (bind changed (capture-changed-workers
                    (.rebalance (:nimbus cluster) "topology2" options)
                    (advance-cluster-time cluster 10)
                    (heartbeat-workers cluster "sup1" [1 2 3 4])
                    (advance-cluster-time cluster 10)
                    ))
     (validate-launched-once (:launched changed)
                             {"sup1" [1 2]}
                             (get-storm-id (:storm-cluster-state cluster) "topology1"))
     (validate-launched-once (:launched changed)
                             {"sup1" [3 4]}
                             (get-storm-id (:storm-cluster-state cluster) "topology2"))
     )))
>>>>>>> b2a8a77c
<|MERGE_RESOLUTION|>--- conflicted
+++ resolved
@@ -353,7 +353,6 @@
   ;; TODO just do reassign, and check that cleans up worker states after killing but doesn't get rid of downloaded code
   )
 
-<<<<<<< HEAD
 (deftest test-substitute-childopts-happy-path-string
   (testing "worker-launcher replaces ids in childopts"
     (let [ worker-id "w-01"
@@ -413,7 +412,7 @@
            expected-childopts '("-Xloggc:/home/y/lib/storm/current/logs/gc.worker-9999-s-01--9999.log")
            childopts-with-ids (supervisor/substitute-childopts childopts worker-id storm-id port)]
       (is (= expected-childopts childopts-with-ids)))))
-=======
+
 (deftest test-retry-read-assignments
   (with-simulated-time-local-cluster [cluster
                                       :supervisors 0
@@ -469,5 +468,4 @@
      (validate-launched-once (:launched changed)
                              {"sup1" [3 4]}
                              (get-storm-id (:storm-cluster-state cluster) "topology2"))
-     )))
->>>>>>> b2a8a77c
+     )))