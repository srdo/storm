;; Licensed to the Apache Software Foundation (ASF) under one
;; or more contributor license agreements.  See the NOTICE file
;; distributed with this work for additional information
;; regarding copyright ownership.  The ASF licenses this file
;; to you under the Apache License, Version 2.0 (the
;; "License"); you may not use this file except in compliance
;; with the License.  You may obtain a copy of the License at
;;
;; http://www.apache.org/licenses/LICENSE-2.0
;;
;; Unless required by applicable law or agreed to in writing, software
;; distributed under the License is distributed on an "AS IS" BASIS,
;; WITHOUT WARRANTIES OR CONDITIONS OF ANY KIND, either express or implied.
;; See the License for the specific language governing permissions and
;; limitations under the License.
(ns org.apache.storm.nimbus-test
  (:use [clojure test])
  (:require [org.apache.storm [util :as util] [stats :as stats]])
  (:require [org.apache.storm.daemon [nimbus :as nimbus]])
  (:require [org.apache.storm [converter :as converter]])
  (:import [org.apache.storm.testing TestWordCounter TestWordSpout TestGlobalCount
            TestAggregatesCounter TestPlannerSpout TestPlannerBolt]
           [org.apache.storm.nimbus InMemoryTopologyActionNotifier])
  (:import [org.apache.storm.testing.staticmocking MockedZookeeper])
  (:import [org.apache.storm.scheduler INimbus])
  (:import [org.mockito Mockito])
  (:import [org.mockito.exceptions.base MockitoAssertionError])
  (:import [org.apache.storm.nimbus ILeaderElector NimbusInfo])
<<<<<<< HEAD
  (:import [org.apache.storm.testing.staticmocking MockedConfigUtils MockedCluster])
=======
>>>>>>> 12ceb097
  (:import [org.apache.storm.generated Credentials NotAliveException SubmitOptions
            TopologyInitialStatus TopologyStatus AlreadyAliveException KillOptions RebalanceOptions
            InvalidTopologyException AuthorizationException
            LogConfig LogLevel LogLevelAction])
  (:import [java.util HashMap])
  (:import [java.io File])
  (:import [org.apache.storm.utils Time Utils Utils$UptimeComputer ConfigUtils IPredicate]
           [org.apache.storm.utils.staticmocking ConfigUtilsInstaller UtilsInstaller])
  (:import [org.apache.storm.zookeeper Zookeeper])
<<<<<<< HEAD
  (:import [org.apache.commons.io FileUtils])
  (:import [org.apache.storm.cluster StormClusterStateImpl ClusterStateContext ClusterUtils])
  (:use [org.apache.storm testing MockAutoCred util config log timer converter])
=======
  (:import [org.apache.commons.io FileUtils]
           [org.json.simple JSONValue])
  (:use [org.apache.storm testing MockAutoCred util config log timer zookeeper])
>>>>>>> 12ceb097
  (:use [org.apache.storm.daemon common])
  (:require [conjure.core])
  (:require [org.apache.storm
             [thrift :as thrift]])
  (:use [conjure core]))

(defn- from-json
       [^String str]
       (if str
         (clojurify-structure
           (JSONValue/parse str))
         nil))

(defn storm-component->task-info [cluster storm-name]
  (let [storm-id (get-storm-id (:storm-cluster-state cluster) storm-name)
        nimbus (:nimbus cluster)]
    (-> (.getUserTopology nimbus storm-id)
        (storm-task-info (from-json (.getTopologyConf nimbus storm-id)))
        (Utils/reverseMap)
        clojurify-structure)))

(defn getCredentials [cluster storm-name]
  (let [storm-id (get-storm-id (:storm-cluster-state cluster) storm-name)]
    (clojurify-crdentials (.credentials (:storm-cluster-state cluster) storm-id nil))))

(defn storm-component->executor-info [cluster storm-name]
  (let [storm-id (get-storm-id (:storm-cluster-state cluster) storm-name)
        nimbus (:nimbus cluster)
        storm-conf (from-json (.getTopologyConf nimbus storm-id))
        topology (.getUserTopology nimbus storm-id)
        task->component (storm-task-info topology storm-conf)
        state (:storm-cluster-state cluster)
        get-component (comp task->component first)]
    (->> (clojurify-assignment (.assignmentInfo state storm-id nil))
         :executor->node+port
         keys
         (map (fn [e] {e (get-component e)}))
         (apply merge)
         (Utils/reverseMap)
         clojurify-structure)))

(defn storm-num-workers [state storm-name]
  (let [storm-id (get-storm-id state storm-name)
<<<<<<< HEAD
        assignment (clojurify-assignment (.assignmentInfo state storm-id nil))]
    (count (reverse-map (:executor->node+port assignment)))
=======
        assignment (.assignment-info state storm-id nil)]
    (count (clojurify-structure (Utils/reverseMap (:executor->node+port assignment))))
>>>>>>> 12ceb097
    ))

(defn topology-nodes [state storm-name]
  (let [storm-id (get-storm-id state storm-name)
        assignment (clojurify-assignment (.assignmentInfo state storm-id nil))]
    (->> assignment
         :executor->node+port
         vals
         (map first)
         set         
         )))

(defn topology-slots [state storm-name]
  (let [storm-id (get-storm-id state storm-name)
        assignment (clojurify-assignment (.assignmentInfo state storm-id nil))]
    (->> assignment
         :executor->node+port
         vals
         set         
         )))

;TODO: when translating this function, don't call map-val, but instead use an inline for loop.
; map-val is a temporary kluge for clojure.
(defn topology-node-distribution [state storm-name]
  (let [storm-id (get-storm-id state storm-name)
        assignment (clojurify-assignment (.assignmentInfo state storm-id nil))]
    (->> assignment
         :executor->node+port
         vals
         set
         (group-by first)
         (map-val count)
         (map (fn [[_ amt]] {amt 1}))
         (apply merge-with +)       
         )))

(defn topology-num-nodes [state storm-name]
  (count (topology-nodes state storm-name)))

(defn executor-assignment [cluster storm-id executor-id]
  (let [state (:storm-cluster-state cluster)
        assignment (clojurify-assignment (.assignmentInfo state storm-id nil))]
    ((:executor->node+port assignment) executor-id)
    ))

(defn executor-start-times [cluster storm-id]
  (let [state (:storm-cluster-state cluster)
        assignment (clojurify-assignment (.assignmentInfo state storm-id nil))]
    (:executor->start-time-secs assignment)))

(defn do-executor-heartbeat [cluster storm-id executor]
  (let [state (:storm-cluster-state cluster)
        executor->node+port (:executor->node+port (clojurify-assignment (.assignmentInfo state storm-id nil)))
        [node port] (get executor->node+port executor)
        curr-beat (clojurify-zk-worker-hb (.getWorkerHeartbeat state storm-id node port))
        stats (:executor-stats curr-beat)]
<<<<<<< HEAD
    (.workerHeartbeat state storm-id node port
      (thriftify-zk-worker-hb {:storm-id storm-id :time-secs (current-time-secs) :uptime 10 :executor-stats (merge stats {executor (stats/render-stats! (stats/mk-bolt-stats 20))})})
=======
    (.worker-heartbeat! state storm-id node port
      {:storm-id storm-id :time-secs (Time/currentTimeSecs) :uptime 10 :executor-stats (merge stats {executor (stats/render-stats! (stats/mk-bolt-stats 20))})}
>>>>>>> 12ceb097
      )))

(defn slot-assignments [cluster storm-id]
  (let [state (:storm-cluster-state cluster)
<<<<<<< HEAD
        assignment (clojurify-assignment (.assignmentInfo state storm-id nil))]
    (reverse-map (:executor->node+port assignment))
    ))
=======
        assignment (.assignment-info state storm-id nil)]
        (clojurify-structure (Utils/reverseMap (:executor->node+port assignment)))))
>>>>>>> 12ceb097

(defn task-ids [cluster storm-id]
  (let [nimbus (:nimbus cluster)]
    (-> (.getUserTopology nimbus storm-id)
        (storm-task-info (from-json (.getTopologyConf nimbus storm-id)))
        keys)))

(defn topology-executors [cluster storm-id]
  (let [state (:storm-cluster-state cluster)
<<<<<<< HEAD
        assignment (clojurify-assignment (.assignmentInfo state storm-id nil))]
    (keys (:executor->node+port assignment))
=======
        assignment (.assignment-info state storm-id nil)
        ret-keys (keys (:executor->node+port assignment))
        _ (log-message "ret-keys: " (pr-str ret-keys)) ]
    ret-keys
>>>>>>> 12ceb097
    ))

(defn check-distribution [items distribution]
  (let [counts (map count items)]
    (is (ms= counts distribution))))

(defn disjoint? [& sets]
  (let [combined (apply concat sets)]
    (= (count combined) (count (set combined)))
    ))

(defnk check-consistency [cluster storm-name :assigned? true]
  (let [state (:storm-cluster-state cluster)
        storm-id (get-storm-id state storm-name)
        task-ids (task-ids cluster storm-id)
        assignment (clojurify-assignment (.assignmentInfo state storm-id nil))
        executor->node+port (:executor->node+port assignment)
        task->node+port (to-task->node+port executor->node+port)
        assigned-task-ids (mapcat executor-id->tasks (keys executor->node+port))
        all-nodes (set (map first (vals executor->node+port)))]
    (when assigned?
      (is (= (sort task-ids) (sort assigned-task-ids)))
      (doseq [t task-ids]
        (is (not-nil? (task->node+port t)))))
    (doseq [[e s] executor->node+port]
      (is (not-nil? s)))
    
    ;;(map str (-> (Thread/currentThread) .getStackTrace))
    (is (= all-nodes (set (keys (:node->host assignment)))))
    (doseq [[e s] executor->node+port]
      (is (not-nil? ((:executor->start-time-secs assignment) e))))
    ))

 	

(deftest test-bogusId
  (with-local-cluster [cluster :supervisors 4 :ports-per-supervisor 3
                       :daemon-conf {SUPERVISOR-ENABLE false TOPOLOGY-ACKER-EXECUTORS 0 TOPOLOGY-EVENTLOGGER-EXECUTORS 0}]
    (let [state (:storm-cluster-state cluster)
          nimbus (:nimbus cluster)]
       (is (thrown? NotAliveException (.getTopologyConf nimbus "bogus-id")))
       (is (thrown? NotAliveException (.getTopology nimbus "bogus-id")))
       (is (thrown? NotAliveException (.getUserTopology nimbus "bogus-id")))
       (is (thrown? NotAliveException (.getTopologyInfo nimbus "bogus-id")))
       (is (thrown? NotAliveException (.uploadNewCredentials nimbus "bogus-id" (Credentials.))))
      )))

(deftest test-assignment
  (with-simulated-time-local-cluster [cluster :supervisors 4 :ports-per-supervisor 3
                       :daemon-conf {SUPERVISOR-ENABLE false TOPOLOGY-ACKER-EXECUTORS 0 TOPOLOGY-EVENTLOGGER-EXECUTORS 0}]
    (let [state (:storm-cluster-state cluster)
          nimbus (:nimbus cluster)
          topology (thrift/mk-topology
                    {"1" (thrift/mk-spout-spec (TestPlannerSpout. false) :parallelism-hint 3)}
                    {"2" (thrift/mk-bolt-spec {"1" :none} (TestPlannerBolt.) :parallelism-hint 4)
                     "3" (thrift/mk-bolt-spec {"2" :none} (TestPlannerBolt.))})
          topology2 (thrift/mk-topology
                     {"1" (thrift/mk-spout-spec (TestPlannerSpout. true) :parallelism-hint 12)}
                     {"2" (thrift/mk-bolt-spec {"1" :none} (TestPlannerBolt.) :parallelism-hint 6)
                      "3" (thrift/mk-bolt-spec {"1" :global} (TestPlannerBolt.) :parallelism-hint 8)
                      "4" (thrift/mk-bolt-spec {"1" :global "2" :none} (TestPlannerBolt.) :parallelism-hint 4)}
                     )
          _ (submit-local-topology nimbus "mystorm" {TOPOLOGY-WORKERS 4} topology)
          _ (advance-cluster-time cluster 11)
          task-info (storm-component->task-info cluster "mystorm")]
      (check-consistency cluster "mystorm")
      ;; 3 should be assigned once (if it were optimized, we'd have
      ;; different topology)
      (is (= 1 (count (.assignments state nil))))
      (is (= 1 (count (task-info "1"))))
      (is (= 4 (count (task-info "2"))))
      (is (= 1 (count (task-info "3"))))
      (is (= 4 (storm-num-workers state "mystorm")))
      (submit-local-topology nimbus "storm2" {TOPOLOGY-WORKERS 20} topology2)
      (advance-cluster-time cluster 11)
      (check-consistency cluster "storm2")
      (is (= 2 (count (.assignments state nil))))
      (let [task-info (storm-component->task-info cluster "storm2")]
        (is (= 12 (count (task-info "1"))))
        (is (= 6 (count (task-info "2"))))
        (is (= 8 (count (task-info "3"))))
        (is (= 4 (count (task-info "4"))))
        (is (= 8 (storm-num-workers state "storm2")))
        )
      )))

(defn isolation-nimbus []
  (let [standalone (nimbus/standalone-nimbus)]
    (reify INimbus
      (prepare [this conf local-dir]
        (.prepare standalone conf local-dir)
        )
      (allSlotsAvailableForScheduling [this supervisors topologies topologies-missing-assignments]
        (.allSlotsAvailableForScheduling standalone supervisors topologies topologies-missing-assignments))
      (assignSlots [this topology slots]
        (.assignSlots standalone topology slots)
        )
      (getForcedScheduler [this]
        (.getForcedScheduler standalone))
      (getHostName [this supervisors node-id]
        node-id
      ))))


(deftest test-auto-credentials
  (with-simulated-time-local-cluster [cluster :supervisors 6
                                      :ports-per-supervisor 3
                                      :daemon-conf {SUPERVISOR-ENABLE false
                                                    TOPOLOGY-ACKER-EXECUTORS 0
                                                    TOPOLOGY-EVENTLOGGER-EXECUTORS 0
                                                    NIMBUS-CREDENTIAL-RENEW-FREQ-SECS 10
                                                    NIMBUS-CREDENTIAL-RENEWERS (list "org.apache.storm.MockAutoCred")
                                                    NIMBUS-AUTO-CRED-PLUGINS (list "org.apache.storm.MockAutoCred")
                                                    }]
    (let [state (:storm-cluster-state cluster)
          nimbus (:nimbus cluster)
          topology-name "test-auto-cred-storm"
          submitOptions (SubmitOptions. TopologyInitialStatus/INACTIVE)
          - (.set_creds submitOptions (Credentials. (HashMap.)))
          topology (thrift/mk-topology
                     {"1" (thrift/mk-spout-spec (TestPlannerSpout. false) :parallelism-hint 3)}
                     {"2" (thrift/mk-bolt-spec {"1" :none} (TestPlannerBolt.) :parallelism-hint 4)
                      "3" (thrift/mk-bolt-spec {"2" :none} (TestPlannerBolt.))})
          _ (submit-local-topology-with-opts nimbus topology-name {TOPOLOGY-WORKERS 4
                                                               TOPOLOGY-AUTO-CREDENTIALS (list "org.apache.storm.MockAutoCred")
                                                               } topology submitOptions)
          credentials (getCredentials cluster topology-name)]
      ; check that the credentials have nimbus auto generated cred
      (is (= (.get credentials nimbus-cred-key) nimbus-cred-val))
      ;advance cluster time so the renewers can execute
      (advance-cluster-time cluster 20)
      ;check that renewed credentials replace the original credential.
      (is (= (.get (getCredentials cluster topology-name) nimbus-cred-key) nimbus-cred-renew-val))
      (is (= (.get (getCredentials cluster topology-name) gateway-cred-key) gateway-cred-renew-val)))))

(defmacro letlocals
  [& body]
  (let [[tobind lexpr] (split-at (dec (count body)) body)
        binded (vec (mapcat (fn [e]
                              (if (and (list? e) (= 'bind (first e)))
                                [(second e) (last e)]
                                ['_ e]
                                ))
                            tobind))]
    `(let ~binded
       ~(first lexpr))))

(deftest test-isolated-assignment
  (with-simulated-time-local-cluster [cluster :supervisors 6
                               :ports-per-supervisor 3
                               :inimbus (isolation-nimbus)
                               :daemon-conf {SUPERVISOR-ENABLE false
                                             TOPOLOGY-ACKER-EXECUTORS 0
                                             TOPOLOGY-EVENTLOGGER-EXECUTORS 0
                                             STORM-SCHEDULER "org.apache.storm.scheduler.IsolationScheduler"
                                             ISOLATION-SCHEDULER-MACHINES {"tester1" 3 "tester2" 2}
                                             NIMBUS-MONITOR-FREQ-SECS 10
                                             }]
    (letlocals
      (bind state (:storm-cluster-state cluster))
      (bind nimbus (:nimbus cluster))
      (bind topology (thrift/mk-topology
                      {"1" (thrift/mk-spout-spec (TestPlannerSpout. false) :parallelism-hint 3)}
                      {"2" (thrift/mk-bolt-spec {"1" :none} (TestPlannerBolt.) :parallelism-hint 5)
                       "3" (thrift/mk-bolt-spec {"2" :none} (TestPlannerBolt.))}))

      (submit-local-topology nimbus "noniso" {TOPOLOGY-WORKERS 4} topology)
      (advance-cluster-time cluster 11)
      (is (= 4 (topology-num-nodes state "noniso")))
      (is (= 4 (storm-num-workers state "noniso")))

      (submit-local-topology nimbus "tester1" {TOPOLOGY-WORKERS 6} topology)
      (submit-local-topology nimbus "tester2" {TOPOLOGY-WORKERS 6} topology)
      (advance-cluster-time cluster 11)

      (bind task-info-tester1 (storm-component->task-info cluster "tester1"))
      (bind task-info-tester2 (storm-component->task-info cluster "tester2"))


      (is (= 1 (topology-num-nodes state "noniso")))
      (is (= 3 (storm-num-workers state "noniso")))

      (is (= {2 3} (topology-node-distribution state "tester1")))
      (is (= {3 2} (topology-node-distribution state "tester2")))

      (is (apply disjoint? (map (partial topology-nodes state) ["noniso" "tester1" "tester2"])))

      (check-consistency cluster "tester1")
      (check-consistency cluster "tester2")
      (check-consistency cluster "noniso")

      ;;check that nothing gets reassigned
      (bind tester1-slots (topology-slots state "tester1"))
      (bind tester2-slots (topology-slots state "tester2"))
      (bind noniso-slots (topology-slots state "noniso"))
      (advance-cluster-time cluster 20)
      (is (= tester1-slots (topology-slots state "tester1")))
      (is (= tester2-slots (topology-slots state "tester2")))
      (is (= noniso-slots (topology-slots state "noniso")))

      )))

(deftest test-zero-executor-or-tasks
  (with-simulated-time-local-cluster [cluster :daemon-conf {SUPERVISOR-ENABLE false TOPOLOGY-ACKER-EXECUTORS 0 TOPOLOGY-EVENTLOGGER-EXECUTORS 0}]
    (let [state (:storm-cluster-state cluster)
          nimbus (:nimbus cluster)
          topology (thrift/mk-topology
                    {"1" (thrift/mk-spout-spec (TestPlannerSpout. false) :parallelism-hint 3 :conf {TOPOLOGY-TASKS 0})}
                    {"2" (thrift/mk-bolt-spec {"1" :none} (TestPlannerBolt.) :parallelism-hint 1 :conf {TOPOLOGY-TASKS 2})
                     "3" (thrift/mk-bolt-spec {"2" :none} (TestPlannerBolt.) :conf {TOPOLOGY-TASKS 5})})
          _ (submit-local-topology nimbus "mystorm" {TOPOLOGY-WORKERS 4} topology)
          _ (advance-cluster-time cluster 11)
          task-info (storm-component->task-info cluster "mystorm")]
      (check-consistency cluster "mystorm")
      (is (= 0 (count (task-info "1"))))
      (is (= 2 (count (task-info "2"))))
      (is (= 5 (count (task-info "3"))))
      (is (= 2 (storm-num-workers state "mystorm"))) ;; because only 2 executors
      )))

;TODO: when translating this function, you should replace the map-val with a proper for loop HERE
(deftest test-executor-assignments
  (with-simulated-time-local-cluster[cluster :daemon-conf {SUPERVISOR-ENABLE false TOPOLOGY-ACKER-EXECUTORS 0 TOPOLOGY-EVENTLOGGER-EXECUTORS 0}]
    (let [nimbus (:nimbus cluster)
          topology (thrift/mk-topology
                    {"1" (thrift/mk-spout-spec (TestPlannerSpout. true) :parallelism-hint 3 :conf {TOPOLOGY-TASKS 5})}
                    {"2" (thrift/mk-bolt-spec {"1" :none} (TestPlannerBolt.) :parallelism-hint 8 :conf {TOPOLOGY-TASKS 2})
                     "3" (thrift/mk-bolt-spec {"2" :none} (TestPlannerBolt.) :parallelism-hint 3)})
          _ (submit-local-topology nimbus "mystorm" {TOPOLOGY-WORKERS 4} topology)
          _ (advance-cluster-time cluster 11)
          task-info (storm-component->task-info cluster "mystorm")
          executor-info (->> (storm-component->executor-info cluster "mystorm")
                             (map-val #(map executor-id->tasks %)))]
      (check-consistency cluster "mystorm")
      (is (= 5 (count (task-info "1"))))
      (check-distribution (executor-info "1") [2 2 1])

      (is (= 2 (count (task-info "2"))))
      (check-distribution (executor-info "2") [1 1])

      (is (= 3 (count (task-info "3"))))
      (check-distribution (executor-info "3") [1 1 1])
      )))

(deftest test-over-parallelism-assignment
  (with-simulated-time-local-cluster [cluster :supervisors 2 :ports-per-supervisor 5
                       :daemon-conf {SUPERVISOR-ENABLE false TOPOLOGY-ACKER-EXECUTORS 0 TOPOLOGY-EVENTLOGGER-EXECUTORS 0}]
    (let [state (:storm-cluster-state cluster)
          nimbus (:nimbus cluster)
          topology (thrift/mk-topology
                     {"1" (thrift/mk-spout-spec (TestPlannerSpout. true) :parallelism-hint 21)}
                     {"2" (thrift/mk-bolt-spec {"1" :none} (TestPlannerBolt.) :parallelism-hint 9)
                      "3" (thrift/mk-bolt-spec {"1" :none} (TestPlannerBolt.) :parallelism-hint 2)
                      "4" (thrift/mk-bolt-spec {"1" :none} (TestPlannerBolt.) :parallelism-hint 10)}
                     )
          _ (submit-local-topology nimbus "test" {TOPOLOGY-WORKERS 7} topology)
          _ (advance-cluster-time cluster 11)
          task-info (storm-component->task-info cluster "test")]
      (check-consistency cluster "test")
      (is (= 21 (count (task-info "1"))))
      (is (= 9 (count (task-info "2"))))
      (is (= 2 (count (task-info "3"))))
      (is (= 10 (count (task-info "4"))))
      (is (= 7 (storm-num-workers state "test")))
    )))

(deftest test-topo-history
  (with-simulated-time-local-cluster [cluster :supervisors 2 :ports-per-supervisor 5
                                      :daemon-conf {SUPERVISOR-ENABLE false
                                                    NIMBUS-ADMINS ["admin-user"]
                                                    NIMBUS-TASK-TIMEOUT-SECS 30
                                                    NIMBUS-MONITOR-FREQ-SECS 10
                                                    TOPOLOGY-ACKER-EXECUTORS 0}]

    (stubbing [nimbus/user-groups ["alice-group"]]
      (letlocals
        (bind conf (:daemon-conf cluster))
        (bind topology (thrift/mk-topology
                         {"1" (thrift/mk-spout-spec (TestPlannerSpout. true) :parallelism-hint 4)}
                         {}
                         ))
        (bind state (:storm-cluster-state cluster))
        (submit-local-topology (:nimbus cluster) "test" {TOPOLOGY-MESSAGE-TIMEOUT-SECS 20, LOGS-USERS ["alice", (System/getProperty "user.name")]} topology)
        (bind storm-id (get-storm-id state "test"))
        (advance-cluster-time cluster 5)
        (is (not-nil? (clojurify-storm-base (.stormBase state storm-id nil))))
        (is (not-nil? (clojurify-assignment (.assignmentInfo state storm-id nil))))
        (.killTopology (:nimbus cluster) "test")
        ;; check that storm is deactivated but alive
        (is (= :killed (-> (clojurify-storm-base (.stormBase state storm-id nil)) :status :type)))
        (is (not-nil? (clojurify-assignment (.assignmentInfo state storm-id nil))))
        (advance-cluster-time cluster 35)
        ;; kill topology read on group
        (submit-local-topology (:nimbus cluster) "killgrouptest" {TOPOLOGY-MESSAGE-TIMEOUT-SECS 20, LOGS-GROUPS ["alice-group"]} topology)
        (bind storm-id-killgroup (get-storm-id state "killgrouptest"))
        (advance-cluster-time cluster 5)
        (is (not-nil? (clojurify-storm-base (.stormBase state storm-id-killgroup nil))))
        (is (not-nil? (clojurify-assignment (.assignmentInfo state storm-id-killgroup nil))))
        (.killTopology (:nimbus cluster) "killgrouptest")
        ;; check that storm is deactivated but alive
        (is (= :killed (-> (clojurify-storm-base (.stormBase state storm-id-killgroup nil)) :status :type)))
        (is (not-nil? (clojurify-assignment (.assignmentInfo state storm-id-killgroup nil))))
        (advance-cluster-time cluster 35)
        ;; kill topology can't read
        (submit-local-topology (:nimbus cluster) "killnoreadtest" {TOPOLOGY-MESSAGE-TIMEOUT-SECS 20} topology)
        (bind storm-id-killnoread (get-storm-id state "killnoreadtest"))
        (advance-cluster-time cluster 5)
        (is (not-nil? (clojurify-storm-base (.stormBase state storm-id-killnoread nil))))
        (is (not-nil? (clojurify-assignment (.assignmentInfo state storm-id-killnoread nil))))
        (.killTopology (:nimbus cluster) "killnoreadtest")
        ;; check that storm is deactivated but alive
        (is (= :killed (-> (clojurify-storm-base (.stormBase state storm-id-killnoread nil)) :status :type)))
        (is (not-nil? (clojurify-assignment (.assignmentInfo state storm-id-killnoread nil))))
        (advance-cluster-time cluster 35)

        ;; active topology can read
        (submit-local-topology (:nimbus cluster) "2test" {TOPOLOGY-MESSAGE-TIMEOUT-SECS 10, LOGS-USERS ["alice", (System/getProperty "user.name")]} topology)
        (advance-cluster-time cluster 11)
        (bind storm-id2 (get-storm-id state "2test"))
        (is (not-nil? (clojurify-storm-base (.stormBase state storm-id2 nil))))
        (is (not-nil? (clojurify-assignment (.assignmentInfo state storm-id2 nil))))
        ;; active topology can not read
        (submit-local-topology (:nimbus cluster) "testnoread" {TOPOLOGY-MESSAGE-TIMEOUT-SECS 10, LOGS-USERS ["alice"]} topology)
        (advance-cluster-time cluster 11)
        (bind storm-id3 (get-storm-id state "testnoread"))
        (is (not-nil? (clojurify-storm-base (.stormBase state storm-id3 nil))))
        (is (not-nil? (clojurify-assignment (.assignmentInfo state storm-id3 nil))))
        ;; active topology can read based on group
        (submit-local-topology (:nimbus cluster) "testreadgroup" {TOPOLOGY-MESSAGE-TIMEOUT-SECS 10, LOGS-GROUPS ["alice-group"]} topology)
        (advance-cluster-time cluster 11)
        (bind storm-id4 (get-storm-id state "testreadgroup"))
        (is (not-nil? (clojurify-storm-base (.stormBase state storm-id4 nil))))
        (is (not-nil? (clojurify-assignment (.assignmentInfo state storm-id4 nil))))
        ;; at this point have 1 running, 1 killed topo
        (let [hist-topo-ids (vec (sort (.get_topo_ids (.getTopologyHistory (:nimbus cluster) (System/getProperty "user.name")))))]
          (log-message "Checking user " (System/getProperty "user.name") " " hist-topo-ids)
          (is (= 4 (count hist-topo-ids)))
          (is (= storm-id2 (get hist-topo-ids 0)))
          (is (= storm-id-killgroup (get hist-topo-ids 1)))
          (is (= storm-id (get hist-topo-ids 2)))
          (is (= storm-id4 (get hist-topo-ids 3))))
        (let [hist-topo-ids (vec (sort (.get_topo_ids (.getTopologyHistory (:nimbus cluster) "alice"))))]
          (log-message "Checking user alice " hist-topo-ids)
          (is (= 5 (count hist-topo-ids)))
          (is (= storm-id2 (get hist-topo-ids 0)))
          (is (= storm-id-killgroup (get hist-topo-ids 1)))
          (is (= storm-id (get hist-topo-ids 2)))
          (is (= storm-id3 (get hist-topo-ids 3)))
          (is (= storm-id4 (get hist-topo-ids 4))))
        (let [hist-topo-ids (vec (sort (.get_topo_ids (.getTopologyHistory (:nimbus cluster) "admin-user"))))]
          (log-message "Checking user admin-user " hist-topo-ids)
          (is (= 6 (count hist-topo-ids)))
          (is (= storm-id2 (get hist-topo-ids 0)))
          (is (= storm-id-killgroup (get hist-topo-ids 1)))
          (is (= storm-id-killnoread (get hist-topo-ids 2)))
          (is (= storm-id (get hist-topo-ids 3)))
          (is (= storm-id3 (get hist-topo-ids 4)))
          (is (= storm-id4 (get hist-topo-ids 5))))
        (let [hist-topo-ids (vec (sort (.get_topo_ids (.getTopologyHistory (:nimbus cluster) "group-only-user"))))]
          (log-message "Checking user group-only-user " hist-topo-ids)
          (is (= 2 (count hist-topo-ids)))
          (is (= storm-id-killgroup (get hist-topo-ids 0)))
          (is (= storm-id4 (get hist-topo-ids 1))))))))

(deftest test-kill-storm
  (with-simulated-time-local-cluster [cluster :supervisors 2 :ports-per-supervisor 5
    :daemon-conf {SUPERVISOR-ENABLE false
                  NIMBUS-TASK-TIMEOUT-SECS 30
                  NIMBUS-MONITOR-FREQ-SECS 10
                  TOPOLOGY-ACKER-EXECUTORS 0
                  TOPOLOGY-EVENTLOGGER-EXECUTORS 0}]
    (letlocals
      (bind conf (:daemon-conf cluster))
      (bind topology (thrift/mk-topology
                       {"1" (thrift/mk-spout-spec (TestPlannerSpout. true) :parallelism-hint 14)}
                       {}
                       ))
      (bind state (:storm-cluster-state cluster))
      (submit-local-topology (:nimbus cluster) "test" {TOPOLOGY-MESSAGE-TIMEOUT-SECS 20} topology)
      (bind storm-id (get-storm-id state "test"))
      (advance-cluster-time cluster 15)
      (is (not-nil? (clojurify-storm-base (.stormBase state storm-id nil))))
      (is (not-nil? (clojurify-assignment (.assignmentInfo state storm-id nil))))
      (.killTopology (:nimbus cluster) "test")
      ;; check that storm is deactivated but alive
      (is (= :killed (-> (clojurify-storm-base (.stormBase state storm-id nil)) :status :type)))
      (is (not-nil? (clojurify-assignment (.assignmentInfo state storm-id nil))))
      (advance-cluster-time cluster 18)
      ;; check that storm is deactivated but alive
      (is (= 1 (count (.heartbeatStorms state))))
      (advance-cluster-time cluster 3)
      (is (nil? (clojurify-storm-base (.stormBase state storm-id nil))))
      (is (nil? (clojurify-assignment (.assignmentInfo state storm-id nil))))

      ;; cleanup happens on monitoring thread
      (advance-cluster-time cluster 11)
      (is (empty? (.heartbeatStorms state)))
      ;; TODO: check that code on nimbus was cleaned up locally...

      (is (thrown? NotAliveException (.killTopology (:nimbus cluster) "lalala")))
      (submit-local-topology (:nimbus cluster) "2test" {TOPOLOGY-MESSAGE-TIMEOUT-SECS 10} topology)
      (advance-cluster-time cluster 11)
      (is (thrown? AlreadyAliveException (submit-local-topology (:nimbus cluster) "2test" {} topology)))
      (advance-cluster-time cluster 11)
      (bind storm-id (get-storm-id state "2test"))
      (is (not-nil? (clojurify-storm-base (.stormBase state storm-id nil))))
      (.killTopology (:nimbus cluster) "2test")
      (is (thrown? AlreadyAliveException (submit-local-topology (:nimbus cluster) "2test" {} topology)))
      (advance-cluster-time cluster 11)
      (is (= 1 (count (.heartbeatStorms state))))

      (advance-cluster-time cluster 6)
      (is (nil? (clojurify-storm-base (.stormBase state storm-id nil))))
      (is (nil? (clojurify-assignment (.assignmentInfo state storm-id nil))))
      (advance-cluster-time cluster 11)
      (is (= 0 (count (.heartbeatStorms state))))

      (submit-local-topology (:nimbus cluster) "test3" {TOPOLOGY-MESSAGE-TIMEOUT-SECS 5} topology)
      (bind storm-id3 (get-storm-id state "test3"))
      (advance-cluster-time cluster 11)
      (.removeStorm state storm-id3)
      (is (nil? (clojurify-storm-base (.stormBase state storm-id3 nil))))
      (is (nil? (clojurify-assignment (.assignmentInfo state storm-id3 nil))))

      (advance-cluster-time cluster 11)
      (is (= 0 (count (.heartbeatStorms state))))

      ;; this guarantees that monitor thread won't trigger for 10 more seconds
      (advance-time-secs! 11)
      (wait-until-cluster-waiting cluster)

      (submit-local-topology (:nimbus cluster) "test3" {TOPOLOGY-MESSAGE-TIMEOUT-SECS 5} topology)
      (bind storm-id3 (get-storm-id state "test3"))

      (advance-cluster-time cluster 11)
      (bind executor-id (first (topology-executors cluster storm-id3)))

      (do-executor-heartbeat cluster storm-id3 executor-id)

      (.killTopology (:nimbus cluster) "test3")
      (advance-cluster-time cluster 6)
      (is (= 1 (count (.heartbeatStorms state))))
      (advance-cluster-time cluster 5)
      (is (= 0 (count (.heartbeatStorms state))))

      ;; test kill with opts
      (submit-local-topology (:nimbus cluster) "test4" {TOPOLOGY-MESSAGE-TIMEOUT-SECS 100} topology)
      (advance-cluster-time cluster 11)
      (.killTopologyWithOpts (:nimbus cluster) "test4" (doto (KillOptions.) (.set_wait_secs 10)))
      (bind storm-id4 (get-storm-id state "test4"))
      (advance-cluster-time cluster 9)
      (is (not-nil? (clojurify-assignment (.assignmentInfo state storm-id4 nil))))
      (advance-cluster-time cluster 2)
      (is (nil? (clojurify-assignment (.assignmentInfo state storm-id4 nil))))
      )))

(deftest test-reassignment
  (with-simulated-time-local-cluster [cluster :supervisors 2 :ports-per-supervisor 5
    :daemon-conf {SUPERVISOR-ENABLE false
                  NIMBUS-TASK-LAUNCH-SECS 60
                  NIMBUS-TASK-TIMEOUT-SECS 20
                  NIMBUS-MONITOR-FREQ-SECS 10
                  NIMBUS-SUPERVISOR-TIMEOUT-SECS 100
                  TOPOLOGY-ACKER-EXECUTORS 0
                  TOPOLOGY-EVENTLOGGER-EXECUTORS 0}]
    (letlocals
      (bind conf (:daemon-conf cluster))
      (bind topology (thrift/mk-topology
                       {"1" (thrift/mk-spout-spec (TestPlannerSpout. true) :parallelism-hint 2)}
                       {}
                       ))
      (bind state (:storm-cluster-state cluster))
      (submit-local-topology (:nimbus cluster) "test" {TOPOLOGY-WORKERS 2} topology)
      (advance-cluster-time cluster 11)
      (check-consistency cluster "test")
      (bind storm-id (get-storm-id state "test"))
      (bind [executor-id1 executor-id2]  (topology-executors cluster storm-id))
      (bind ass1 (executor-assignment cluster storm-id executor-id1))
      (bind ass2 (executor-assignment cluster storm-id executor-id2))
      (bind _ (log-message "ass1, t0: " (pr-str ass1)))
      (bind _ (log-message "ass2, t0: " (pr-str ass2)))

      (advance-cluster-time cluster 30)
      (bind _ (log-message "ass1, t30, pre beat: " (pr-str ass1)))
      (bind _ (log-message "ass2, t30, pre beat: " (pr-str ass2)))
      (do-executor-heartbeat cluster storm-id executor-id1)
      (do-executor-heartbeat cluster storm-id executor-id2)
      (bind _ (log-message "ass1, t30, post beat: " (pr-str ass1)))
      (bind _ (log-message "ass2, t30, post beat: " (pr-str ass2)))

      (advance-cluster-time cluster 13)
      (bind _ (log-message "ass1, t43, pre beat: " (pr-str ass1)))
      (bind _ (log-message "ass2, t43, pre beat: " (pr-str ass2)))
      (is (= ass1 (executor-assignment cluster storm-id executor-id1)))
      (is (= ass2 (executor-assignment cluster storm-id executor-id2)))
      (do-executor-heartbeat cluster storm-id executor-id1)
      (bind _ (log-message "ass1, t43, post beat: " (pr-str ass1)))
      (bind _ (log-message "ass2, t43, post beat: " (pr-str ass2)))

      (advance-cluster-time cluster 11)
      (bind _ (log-message "ass1, t54, pre beat: " (pr-str ass1)))
      (bind _ (log-message "ass2, t54, pre beat: " (pr-str ass2)))
      (do-executor-heartbeat cluster storm-id executor-id1)
      (bind _ (log-message "ass1, t54, post beat: " (pr-str ass1)))
      (bind _ (log-message "ass2, t54, post beat: " (pr-str ass2)))
      (is (= ass1 (executor-assignment cluster storm-id executor-id1)))
      (check-consistency cluster "test")

      ; have to wait an extra 10 seconds because nimbus may not
      ; resynchronize its heartbeat time till monitor-time secs after
      (advance-cluster-time cluster 11)
      (bind _ (log-message "ass1, t65, pre beat: " (pr-str ass1)))
      (bind _ (log-message "ass2, t65, pre beat: " (pr-str ass2)))
      (do-executor-heartbeat cluster storm-id executor-id1)
      (bind _ (log-message "ass1, t65, post beat: " (pr-str ass1)))
      (bind _ (log-message "ass2, t65, post beat: " (pr-str ass2)))
      (is (= ass1 (executor-assignment cluster storm-id executor-id1)))
      (check-consistency cluster "test")

      (advance-cluster-time cluster 11)
      (bind _ (log-message "ass1, t76, pre beat: " (pr-str ass1)))
      (bind _ (log-message "ass2, t76, pre beat: " (pr-str ass2)))
      (is (= ass1 (executor-assignment cluster storm-id executor-id1)))
      (is (not= ass2 (executor-assignment cluster storm-id executor-id2)))
      (bind ass2 (executor-assignment cluster storm-id executor-id2))
      (bind _ (log-message "ass1, t76, post beat: " (pr-str ass1)))
      (bind _ (log-message "ass2, t76, post beat: " (pr-str ass2)))
      (check-consistency cluster "test")

      (advance-cluster-time cluster 31)
      (is (not= ass1 (executor-assignment cluster storm-id executor-id1)))
      (is (= ass2 (executor-assignment cluster storm-id executor-id2)))  ; tests launch timeout
      (check-consistency cluster "test")


      (bind ass1 (executor-assignment cluster storm-id executor-id1))
      (bind active-supervisor (first ass2))
      (kill-supervisor cluster active-supervisor)

      (doseq [i (range 12)]
        (do-executor-heartbeat cluster storm-id executor-id1)
        (do-executor-heartbeat cluster storm-id executor-id2)
        (advance-cluster-time cluster 10)
        )
      ;; tests that it doesn't reassign executors if they're heartbeating even if supervisor times out
      (is (= ass1 (executor-assignment cluster storm-id executor-id1)))
      (is (= ass2 (executor-assignment cluster storm-id executor-id2)))
      (check-consistency cluster "test")

      (advance-cluster-time cluster 30)

      (bind ass1 (executor-assignment cluster storm-id executor-id1))
      (bind ass2 (executor-assignment cluster storm-id executor-id2))
      (is (not-nil? ass1))
      (is (not-nil? ass2))
      (is (not= active-supervisor (first (executor-assignment cluster storm-id executor-id2))))
      (is (not= active-supervisor (first (executor-assignment cluster storm-id executor-id1))))
      (check-consistency cluster "test")

      (doseq [supervisor-id (.supervisors state nil)]
        (kill-supervisor cluster supervisor-id))

      (advance-cluster-time cluster 90)
      (bind ass1 (executor-assignment cluster storm-id executor-id1))
      (bind ass2 (executor-assignment cluster storm-id executor-id2))
      (is (nil? ass1))
      (is (nil? ass2))
      (check-consistency cluster "test" :assigned? false)

      (add-supervisor cluster)
      (advance-cluster-time cluster 11)
      (check-consistency cluster "test")
      )))


(deftest test-reassignment-to-constrained-cluster
  (with-simulated-time-local-cluster [cluster :supervisors 0
    :daemon-conf {SUPERVISOR-ENABLE false
                  NIMBUS-TASK-LAUNCH-SECS 60
                  NIMBUS-TASK-TIMEOUT-SECS 20
                  NIMBUS-MONITOR-FREQ-SECS 10
                  NIMBUS-SUPERVISOR-TIMEOUT-SECS 100
                  TOPOLOGY-ACKER-EXECUTORS 0
                  TOPOLOGY-EVENTLOGGER-EXECUTORS 0}]
    (letlocals
      (add-supervisor cluster :ports 1 :id "a")
      (add-supervisor cluster :ports 1 :id "b")
      (bind conf (:daemon-conf cluster))
      (bind topology (thrift/mk-topology
                       {"1" (thrift/mk-spout-spec (TestPlannerSpout. true) :parallelism-hint 2)}
                       {}
                       ))
      (bind state (:storm-cluster-state cluster))
      (submit-local-topology (:nimbus cluster) "test" {TOPOLOGY-WORKERS 2} topology)
      (advance-cluster-time cluster 11)
      (check-consistency cluster "test")
      (bind storm-id (get-storm-id state "test"))
      (bind [executor-id1 executor-id2]  (topology-executors cluster storm-id))
      (bind ass1 (executor-assignment cluster storm-id executor-id1))
      (bind ass2 (executor-assignment cluster storm-id executor-id2))

      (advance-cluster-time cluster 30)
      (do-executor-heartbeat cluster storm-id executor-id1)
      (do-executor-heartbeat cluster storm-id executor-id2)

      (advance-cluster-time cluster 13)
      (is (= ass1 (executor-assignment cluster storm-id executor-id1)))
      (is (= ass2 (executor-assignment cluster storm-id executor-id2)))
      (kill-supervisor cluster "b")
      (do-executor-heartbeat cluster storm-id executor-id1)

      (advance-cluster-time cluster 11)
      (do-executor-heartbeat cluster storm-id executor-id1)

      (advance-cluster-time cluster 11)
      (do-executor-heartbeat cluster storm-id executor-id1)

      (advance-cluster-time cluster 11)
      (do-executor-heartbeat cluster storm-id executor-id1)

      (advance-cluster-time cluster 11)
      (do-executor-heartbeat cluster storm-id executor-id1)

      (check-consistency cluster "test")
      (is (= 1 (storm-num-workers state "test")))
      )))

(defn check-executor-distribution [slot-executors distribution]
  (check-distribution (vals slot-executors) distribution))

(defn check-num-nodes [slot-executors num-nodes]
  (let [nodes (->> slot-executors keys (map first) set)]
    (is (= num-nodes (count nodes)))
    ))

(deftest test-reassign-squeezed-topology
  (with-simulated-time-local-cluster [cluster :supervisors 1 :ports-per-supervisor 1
    :daemon-conf {SUPERVISOR-ENABLE false
                  NIMBUS-TASK-LAUNCH-SECS 60
                  NIMBUS-TASK-TIMEOUT-SECS 20
                  NIMBUS-MONITOR-FREQ-SECS 10
                  TOPOLOGY-ACKER-EXECUTORS 0
                  TOPOLOGY-EVENTLOGGER-EXECUTORS 0}]
    (letlocals
      (bind topology (thrift/mk-topology
                        {"1" (thrift/mk-spout-spec (TestPlannerSpout. true) :parallelism-hint 9)}
                        {}))
      (bind state (:storm-cluster-state cluster))
      (submit-local-topology (:nimbus cluster) "test" {TOPOLOGY-WORKERS 4} topology)  ; distribution should be 2, 2, 2, 3 ideally
      (advance-cluster-time cluster 11)
      (bind storm-id (get-storm-id state "test"))
      (bind slot-executors (slot-assignments cluster storm-id))
      (check-executor-distribution slot-executors [9])
      (check-consistency cluster "test")

      (add-supervisor cluster :ports 2)
      (advance-cluster-time cluster 11)
      (bind slot-executors (slot-assignments cluster storm-id))
      (bind executor->start (executor-start-times cluster storm-id))
      (check-executor-distribution slot-executors [3 3 3])
      (check-consistency cluster "test")

      (add-supervisor cluster :ports 8)
      ;; this actually works for any time > 0, since zookeeper fires an event causing immediate reassignment
      ;; doesn't work for time = 0 because it's not waiting for cluster yet, so test might happen before reassignment finishes
      (advance-cluster-time cluster 11)
      (bind slot-executors2 (slot-assignments cluster storm-id))
      (bind executor->start2 (executor-start-times cluster storm-id))
      (check-executor-distribution slot-executors2 [2 2 2 3])
      (check-consistency cluster "test")

      (bind common (first (Utils/findOne (proxy [IPredicate] []
                                           (test [[k v]] (= 3 (count v)))) slot-executors2)))
      (is (not-nil? common))
      (is (= (slot-executors2 common) (slot-executors common)))

      ;; check that start times are changed for everything but the common one
      (bind same-executors (slot-executors2 common))
      (bind changed-executors (apply concat (vals (dissoc slot-executors2 common))))
      (doseq [t same-executors]
        (is (= (executor->start t) (executor->start2 t))))
      (doseq [t changed-executors]
        (is (not= (executor->start t) (executor->start2 t))))
      )))

(deftest test-rebalance
  (with-simulated-time-local-cluster [cluster :supervisors 1 :ports-per-supervisor 3
    :daemon-conf {SUPERVISOR-ENABLE false
                  NIMBUS-MONITOR-FREQ-SECS 10
                  TOPOLOGY-MESSAGE-TIMEOUT-SECS 30
                  TOPOLOGY-ACKER-EXECUTORS 0
                  TOPOLOGY-EVENTLOGGER-EXECUTORS 0}]
    (letlocals
      (bind topology (thrift/mk-topology
                        {"1" (thrift/mk-spout-spec (TestPlannerSpout. true) :parallelism-hint 3)}
                        {}))
      (bind state (:storm-cluster-state cluster))
      (submit-local-topology (:nimbus cluster)
                             "test"
                             {TOPOLOGY-WORKERS 3
                              TOPOLOGY-MESSAGE-TIMEOUT-SECS 60} topology)
      (advance-cluster-time cluster 11)
      (bind storm-id (get-storm-id state "test"))
      (add-supervisor cluster :ports 3)
      (add-supervisor cluster :ports 3)

      (advance-cluster-time cluster 11)

      (bind slot-executors (slot-assignments cluster storm-id))
      ;; check that all workers are on one machine
      (check-executor-distribution slot-executors [1 1 1])
      (check-num-nodes slot-executors 1)
      (.rebalance (:nimbus cluster) "test" (RebalanceOptions.))

      (advance-cluster-time cluster 30)
      (check-executor-distribution slot-executors [1 1 1])
      (check-num-nodes slot-executors 1)


      (advance-cluster-time cluster 30)
      (bind slot-executors (slot-assignments cluster storm-id))
      (check-executor-distribution slot-executors [1 1 1])
      (check-num-nodes slot-executors 3)

      (is (thrown? InvalidTopologyException
                   (.rebalance (:nimbus cluster) "test"
                     (doto (RebalanceOptions.)
                       (.set_num_executors {"1" 0})
                       ))))
      )))

;TODO: when translating this function, you should replace the map-val with a proper for loop HERE
(deftest test-rebalance-change-parallelism
  (with-simulated-time-local-cluster [cluster :supervisors 4 :ports-per-supervisor 3
    :daemon-conf {SUPERVISOR-ENABLE false
                  NIMBUS-MONITOR-FREQ-SECS 10
                  TOPOLOGY-ACKER-EXECUTORS 0
                  TOPOLOGY-EVENTLOGGER-EXECUTORS 0}]
    (letlocals
      (bind topology (thrift/mk-topology
                        {"1" (thrift/mk-spout-spec (TestPlannerSpout. true)
                                :parallelism-hint 6
                                :conf {TOPOLOGY-TASKS 12})}
                        {}))
      (bind state (:storm-cluster-state cluster))
      (submit-local-topology (:nimbus cluster)
                             "test"
                             {TOPOLOGY-WORKERS 3
                              TOPOLOGY-MESSAGE-TIMEOUT-SECS 30} topology)
      (advance-cluster-time cluster 11)
      (bind storm-id (get-storm-id state "test"))
      (bind checker (fn [distribution]
                      (check-executor-distribution
                        (slot-assignments cluster storm-id)
                        distribution)))
      (checker [2 2 2])

      (.rebalance (:nimbus cluster) "test"
                  (doto (RebalanceOptions.)
                    (.set_num_workers 6)
                    ))
      (advance-cluster-time cluster 29)
      (checker [2 2 2])
      (advance-cluster-time cluster 3)
      (checker [1 1 1 1 1 1])

      (.rebalance (:nimbus cluster) "test"
                  (doto (RebalanceOptions.)
                    (.set_num_executors {"1" 1})
                    ))
      (advance-cluster-time cluster 29)
      (checker [1 1 1 1 1 1])
      (advance-cluster-time cluster 3)
      (checker [1])

      (.rebalance (:nimbus cluster) "test"
                  (doto (RebalanceOptions.)
                    (.set_num_executors {"1" 8})
                    (.set_num_workers 4)
                    ))
      (advance-cluster-time cluster 32)
      (checker [2 2 2 2])
      (check-consistency cluster "test")

      (bind executor-info (->> (storm-component->executor-info cluster "test")
                               (map-val #(map executor-id->tasks %))))
      (check-distribution (executor-info "1") [2 2 2 2 1 1 1 1])

      )))


(defn check-for-collisions [state]
 (log-message "Checking for collision")
 (let [assignments (.assignments state nil)]
   (log-message "Assignemts: " assignments)
   (let [id->node->ports (into {} (for [id assignments
                                                :let [executor->node+port (:executor->node+port (clojurify-assignment (.assignmentInfo state id nil)))
                                                      node+ports (set (.values executor->node+port))
                                                      node->ports (apply merge-with (fn [a b] (distinct (concat a b))) (for [[node port] node+ports] {node [port]}))]]
                                                {id node->ports}))
         _ (log-message "id->node->ports: " id->node->ports)
         all-nodes (apply merge-with (fn [a b] 
                                        (let [ret (concat a b)]
                                              (log-message "Can we combine " (pr-str a) " and " (pr-str b) " without collisions? " (apply distinct? ret) " => " (pr-str ret)) 
                                              (is (apply distinct? ret))
                                              (distinct ret)))
                          (.values id->node->ports))]
)))

(deftest test-rebalance-constrained-cluster
  (with-simulated-time-local-cluster [cluster :supervisors 1 :ports-per-supervisor 4
    :daemon-conf {SUPERVISOR-ENABLE false
                  NIMBUS-MONITOR-FREQ-SECS 10
                  TOPOLOGY-MESSAGE-TIMEOUT-SECS 30
                  TOPOLOGY-ACKER-EXECUTORS 0
                  TOPOLOGY-EVENTLOGGER-EXECUTORS 0}]
    (letlocals
      (bind topology (thrift/mk-topology
                        {"1" (thrift/mk-spout-spec (TestPlannerSpout. true) :parallelism-hint 3)}
                        {}))
      (bind topology2 (thrift/mk-topology
                        {"1" (thrift/mk-spout-spec (TestPlannerSpout. true) :parallelism-hint 3)}
                        {}))
      (bind topology3 (thrift/mk-topology
                        {"1" (thrift/mk-spout-spec (TestPlannerSpout. true) :parallelism-hint 3)}
                        {}))
      (bind state (:storm-cluster-state cluster))
      (submit-local-topology (:nimbus cluster)
                             "test"
                             {TOPOLOGY-WORKERS 3
                              TOPOLOGY-MESSAGE-TIMEOUT-SECS 90} topology)
      (submit-local-topology (:nimbus cluster)
                             "test2"
                             {TOPOLOGY-WORKERS 3
                              TOPOLOGY-MESSAGE-TIMEOUT-SECS 90} topology2)
      (submit-local-topology (:nimbus cluster)
                             "test3"
                             {TOPOLOGY-WORKERS 3
                              TOPOLOGY-MESSAGE-TIMEOUT-SECS 90} topology3)

      (advance-cluster-time cluster 11)

      (check-for-collisions state)
      (.rebalance (:nimbus cluster) "test" (doto (RebalanceOptions.)
                    (.set_num_workers 4)
                    (.set_wait_secs 0)
                    ))

      (advance-cluster-time cluster 11)
      (check-for-collisions state)

      (advance-cluster-time cluster 30)
      (check-for-collisions state)
      )))


(deftest test-submit-invalid
  (with-simulated-time-local-cluster [cluster
    :daemon-conf {SUPERVISOR-ENABLE false
                  TOPOLOGY-ACKER-EXECUTORS 0
                  TOPOLOGY-EVENTLOGGER-EXECUTORS 0
                  NIMBUS-EXECUTORS-PER-TOPOLOGY 8
                  NIMBUS-SLOTS-PER-TOPOLOGY 8}]
    (letlocals
      (bind topology (thrift/mk-topology
                        {"1" (thrift/mk-spout-spec (TestPlannerSpout. true) :parallelism-hint 1 :conf {TOPOLOGY-TASKS 1})}
                        {}))
      (is (thrown? InvalidTopologyException
        (submit-local-topology (:nimbus cluster)
                               "test/aaa"
                               {}
                               topology)))
      (bind topology (thrift/mk-topology
                      {"1" (thrift/mk-spout-spec (TestPlannerSpout. true)
                                                 :parallelism-hint 16
                                                 :conf {TOPOLOGY-TASKS 16})}
                      {}))
      (bind state (:storm-cluster-state cluster))
      (is (thrown? InvalidTopologyException
                   (submit-local-topology (:nimbus cluster)
                                          "test"
                                          {TOPOLOGY-WORKERS 3}
                                          topology)))
      (bind topology (thrift/mk-topology
                      {"1" (thrift/mk-spout-spec (TestPlannerSpout. true)
                                                 :parallelism-hint 5
                                                 :conf {TOPOLOGY-TASKS 5})}
                      {}))
      (is (thrown? InvalidTopologyException
                   (submit-local-topology (:nimbus cluster)
                                          "test"
                                          {TOPOLOGY-WORKERS 16}
                                          topology)))
      (is (nil? (submit-local-topology (:nimbus cluster)
                                       "test"
                                       {TOPOLOGY-WORKERS 8}
                                       topology))))))

(defnk mock-leader-elector [:is-leader true :leader-name "test-host" :leader-port 9999]
  (let [leader-address (NimbusInfo. leader-name leader-port true)]
    (reify ILeaderElector
      (prepare [this conf] true)
      (isLeader [this] is-leader)
      (addToLeaderLockQueue [this] true)
      (getLeader [this] leader-address)
      (getAllNimbuses [this] `(leader-address))
      (close [this] true))))

(deftest test-cleans-corrupt
  (with-inprocess-zookeeper zk-port
    (with-local-tmp [nimbus-dir]
      (with-open [_ (MockedZookeeper. (proxy [Zookeeper] []
                      (zkLeaderElectorImpl [conf] (mock-leader-elector))))]
        (letlocals
         (bind conf (merge (clojurify-structure (ConfigUtils/readStormConfig))
                           {STORM-ZOOKEEPER-SERVERS ["localhost"]
                            STORM-CLUSTER-MODE "local"
                            STORM-ZOOKEEPER-PORT zk-port
                            STORM-LOCAL-DIR nimbus-dir}))
         (bind cluster-state (ClusterUtils/mkStormClusterState conf nil (ClusterStateContext.)))
         (bind nimbus (nimbus/service-handler conf (nimbus/standalone-nimbus)))
         (bind topology (thrift/mk-topology
                         {"1" (thrift/mk-spout-spec (TestPlannerSpout. true) :parallelism-hint 3)}
                         {}))
         (submit-local-topology nimbus "t1" {} topology)
         (submit-local-topology nimbus "t2" {} topology)
         (bind storm-id1 (get-storm-id cluster-state "t1"))
         (bind storm-id2 (get-storm-id cluster-state "t2"))
         (.shutdown nimbus)
         (let [blob-store (Utils/getNimbusBlobStore conf nil)]
           (nimbus/blob-rm-topology-keys storm-id1 blob-store cluster-state)
           (.shutdown blob-store))
         (bind nimbus (nimbus/service-handler conf (nimbus/standalone-nimbus)))
         (is ( = #{storm-id2} (set (.activeStorms cluster-state))))
         (.shutdown nimbus)
         (.disconnect cluster-state)
         )))))

;(deftest test-no-overlapping-slots
;  ;; test that same node+port never appears across 2 assignments
;  )

;(deftest test-stateless
;  ;; test that nimbus can die and restart without any problems
;  )

(deftest test-clean-inbox
  "Tests that the inbox correctly cleans jar files."
  (with-simulated-time
    (with-local-tmp [dir-location]
      (let [dir (File. dir-location)
            mk-file (fn [name seconds-ago]
                      (let [f (File. (str dir-location "/" name))
                            t (- (Time/currentTimeMillis) (* seconds-ago 1000))]
                        (FileUtils/touch f)
                        (.setLastModified f t)))
            assert-files-in-dir (fn [compare-file-names]
                                  (let [file-names (map #(.getName %) (file-seq dir))]
                                    (is (= (sort compare-file-names)
                                          (sort (filter #(.endsWith % ".jar") file-names))
                                          ))))]
        ;; Make three files a.jar, b.jar, c.jar.
        ;; a and b are older than c and should be deleted first.
        (advance-time-secs! 100)
        (doseq [fs [["a.jar" 20] ["b.jar" 20] ["c.jar" 0]]]
          (apply mk-file fs))
        (assert-files-in-dir ["a.jar" "b.jar" "c.jar"])
        (nimbus/clean-inbox dir-location 10)
        (assert-files-in-dir ["c.jar"])
        ;; Cleanit again, c.jar should stay
        (advance-time-secs! 5)
        (nimbus/clean-inbox dir-location 10)
        (assert-files-in-dir ["c.jar"])
        ;; Advance time, clean again, c.jar should be deleted.
        (advance-time-secs! 5)
        (nimbus/clean-inbox dir-location 10)
        (assert-files-in-dir [])
        ))))

(deftest test-leadership
  "Tests that leader actions can only be performed by master and non leader fails to perform the same actions."
  (with-inprocess-zookeeper zk-port
    (with-local-tmp [nimbus-dir]
      (with-open [_ (MockedZookeeper. (proxy [Zookeeper] []
                      (zkLeaderElectorImpl [conf] (mock-leader-elector))))]
        (letlocals
          (bind conf (merge (clojurify-structure (ConfigUtils/readStormConfig))
                       {STORM-ZOOKEEPER-SERVERS ["localhost"]
                        STORM-CLUSTER-MODE "local"
                        STORM-ZOOKEEPER-PORT zk-port
                        STORM-LOCAL-DIR nimbus-dir}))
          (bind cluster-state (ClusterUtils/mkStormClusterState conf nil (ClusterStateContext.)))
          (bind nimbus (nimbus/service-handler conf (nimbus/standalone-nimbus)))
          (bind topology (thrift/mk-topology
                           {"1" (thrift/mk-spout-spec (TestPlannerSpout. true) :parallelism-hint 3)}
                           {}))

          (with-open [_ (MockedZookeeper. (proxy [Zookeeper] []
                          (zkLeaderElectorImpl [conf] (mock-leader-elector :is-leader false))))]

            (letlocals
              (bind non-leader-cluster-state (ClusterUtils/mkStormClusterState conf nil (ClusterStateContext.)))
              (bind non-leader-nimbus (nimbus/service-handler conf (nimbus/standalone-nimbus)))

              ;first we verify that the master nimbus can perform all actions, even with another nimbus present.
              (submit-local-topology nimbus "t1" {} topology)
              ;; Instead of sleeping until topology is scheduled, rebalance topology so mk-assignments is called.
              (.rebalance nimbus "t1" (doto (RebalanceOptions.) (.set_wait_secs 0)))
              (Thread/sleep 1000)
              (.deactivate nimbus "t1")
              (.activate nimbus "t1")
              (.rebalance nimbus "t1" (RebalanceOptions.))
              (.killTopology nimbus "t1")

              ;now we verify that non master nimbus can not perform any of the actions.
              (is (thrown? RuntimeException
                    (submit-local-topology non-leader-nimbus
                      "failing"
                      {}
                      topology)))

              (is (thrown? RuntimeException
                    (.killTopology non-leader-nimbus
                      "t1")))

              (is (thrown? RuntimeException
                    (.activate non-leader-nimbus "t1")))

              (is (thrown? RuntimeException
                    (.deactivate non-leader-nimbus "t1")))

              (is (thrown? RuntimeException
                    (.rebalance non-leader-nimbus "t1" (RebalanceOptions.))))
              (.shutdown non-leader-nimbus)
              (.disconnect non-leader-cluster-state)
              ))
          (.shutdown nimbus)
          (.disconnect cluster-state))))))

(deftest test-nimbus-iface-submitTopologyWithOpts-checks-authorization
  (with-local-cluster [cluster
                       :daemon-conf {NIMBUS-AUTHORIZER
                          "org.apache.storm.security.auth.authorizer.DenyAuthorizer"}]
    (let [
          nimbus (:nimbus cluster)
          topology (thrift/mk-topology {} {})
         ]
      (is (thrown? AuthorizationException
          (submit-local-topology-with-opts nimbus "mystorm" {} topology
            (SubmitOptions. TopologyInitialStatus/INACTIVE))
        ))
    )
  )
)

(deftest test-nimbus-iface-methods-check-authorization
  (with-local-cluster [cluster
                       :daemon-conf {NIMBUS-AUTHORIZER
                          "org.apache.storm.security.auth.authorizer.DenyAuthorizer"}]
    (let [
          nimbus (:nimbus cluster)
          topology (thrift/mk-topology {} {})
         ]
      ; Fake good authorization as part of setup.
      (mocking [nimbus/check-authorization!]
          (submit-local-topology-with-opts nimbus "test" {} topology
              (SubmitOptions. TopologyInitialStatus/INACTIVE))
      )
      (stubbing [nimbus/storm-active? true]
        (is (thrown? AuthorizationException
          (.rebalance nimbus "test" (RebalanceOptions.))
          ))
      )
      (is (thrown? AuthorizationException
        (.activate nimbus "test")
        ))
      (is (thrown? AuthorizationException
        (.deactivate nimbus "test")
        ))
    )
  )
)

(deftest test-nimbus-check-authorization-params
  (with-local-cluster [cluster
                       :daemon-conf {NIMBUS-AUTHORIZER "org.apache.storm.security.auth.authorizer.NoopAuthorizer"}]
    (let [nimbus (:nimbus cluster)
          topology-name "test-nimbus-check-autho-params"
          topology (thrift/mk-topology {} {})]

      (submit-local-topology-with-opts nimbus topology-name {} topology
          (SubmitOptions. TopologyInitialStatus/INACTIVE))

      (let [expected-name topology-name
            expected-conf {TOPOLOGY-NAME expected-name
                           "foo" "bar"}]

        (testing "getTopologyConf calls check-authorization! with the correct parameters."
          (let [expected-operation "getTopologyConf"
                expected-conf-json (JSONValue/toJSONString expected-conf)]
            (stubbing [nimbus/check-authorization! nil
                       nimbus/try-read-storm-conf expected-conf]
              (try
                (is (= expected-conf
                       (->> (.getTopologyConf nimbus "fake-id")
                            JSONValue/parse 
                            clojurify-structure)))
                (catch NotAliveException e)
                (finally
                  (verify-first-call-args-for-indices
                    nimbus/check-authorization!
                      [1 2 3] expected-name expected-conf expected-operation))))))

        (testing "getTopology calls check-authorization! with the correct parameters."
          (let [expected-operation "getTopology"]
            (stubbing [nimbus/check-authorization! nil
                       nimbus/try-read-storm-conf expected-conf
                       nimbus/try-read-storm-topology nil
                       system-topology! nil]
              (try
                (.getTopology nimbus "fake-id")
                (catch NotAliveException e)
                (finally
                  (verify-first-call-args-for-indices
                    nimbus/check-authorization!
                      [1 2 3] expected-name expected-conf expected-operation)
                  (verify-first-call-args-for-indices
                    system-topology! [0] expected-conf))))))

        (testing "getUserTopology calls check-authorization with the correct parameters."
          (let [expected-operation "getUserTopology"]
            (stubbing [nimbus/check-authorization! nil
                       nimbus/try-read-storm-conf expected-conf
                       nimbus/try-read-storm-topology nil]
              (try
                (.getUserTopology nimbus "fake-id")
                (catch NotAliveException e)
                (finally
                  (verify-first-call-args-for-indices
                    nimbus/check-authorization!
                      [1 2 3] expected-name expected-conf expected-operation)
                  (verify-first-call-args-for-indices
                    nimbus/try-read-storm-topology [0] "fake-id"))))))))))

(deftest test-nimbus-iface-getTopology-methods-throw-correctly
  (with-local-cluster [cluster]
    (let [
          nimbus (:nimbus cluster)
          id "bogus ID"
         ]
      (is (thrown? NotAliveException (.getTopology nimbus id)))
      (try
        (.getTopology nimbus id)
        (catch NotAliveException e
           (is (= id (.get_msg e)))
        )
      )

      (is (thrown? NotAliveException (.getTopologyConf nimbus id)))
      (try (.getTopologyConf nimbus id)
        (catch NotAliveException e
           (is (= id (.get_msg e)))
        )
      )

      (is (thrown? NotAliveException (.getTopologyInfo nimbus id)))
      (try (.getTopologyInfo nimbus id)
        (catch NotAliveException e
           (is (= id (.get_msg e)))
        )
      )

      (is (thrown? NotAliveException (.getUserTopology nimbus id)))
      (try (.getUserTopology nimbus id)
        (catch NotAliveException e
           (is (= id (.get_msg e)))
        )
      )
    )
  )
)

(deftest test-nimbus-iface-getClusterInfo-filters-topos-without-bases
  (with-local-cluster [cluster]
    (let [
          nimbus (:nimbus cluster)
          bogus-secs 42
          bogus-type "bogusType"
          bogus-bases {
                 "1" nil
                 "2" {:launch-time-secs bogus-secs
                        :storm-name "id2-name"
                        :status {:type bogus-type}}
                 "3" nil
                 "4" {:launch-time-secs bogus-secs
                        :storm-name "id4-name"
                        :status {:type bogus-type}}
                }
        ]
      (stubbing [nimbus/nimbus-topology-bases bogus-bases
                 nimbus/get-blob-replication-count 1]
        (let [topos (.get_topologies (.getClusterInfo nimbus))]
          ; The number of topologies in the summary is correct.
          (is (= (count
            (filter (fn [b] (second b)) bogus-bases)) (count topos)))
          ; Each topology present has a valid name.
          (is (empty?
            (filter (fn [t] (or (nil? t) (nil? (.get_name t)))) topos)))
          ; The topologies are those with valid bases.
          (is (empty?
            (filter (fn [t]
              (or
                (nil? t)
                (not (number? (read-string (.get_id t))))
                (odd? (read-string (.get_id t)))
              )) topos)))
        )
      )
    )
  )
)

(deftest test-defserverfn-numbus-iface-instance
  (test-nimbus-iface-submitTopologyWithOpts-checks-authorization)
  (test-nimbus-iface-methods-check-authorization)
  (test-nimbus-iface-getTopology-methods-throw-correctly)
  (test-nimbus-iface-getClusterInfo-filters-topos-without-bases)
)

(deftest test-nimbus-data-acls
  (testing "nimbus-data uses correct ACLs"
    (let [scheme "digest"
          digest "storm:thisisapoorpassword"
          auth-conf (merge (clojurify-structure (ConfigUtils/readStormConfig))
                    {STORM-ZOOKEEPER-AUTH-SCHEME scheme
                     STORM-ZOOKEEPER-AUTH-PAYLOAD digest
                     STORM-PRINCIPAL-TO-LOCAL-PLUGIN "org.apache.storm.security.auth.DefaultPrincipalToLocal"
                     NIMBUS-THRIFT-PORT 6666})
          expected-acls nimbus/NIMBUS-ZK-ACLS
          fake-inimbus (reify INimbus (getForcedScheduler [this] nil))
<<<<<<< HEAD
          cluster-utils (Mockito/mock ClusterUtils)]
      (with-open [_ (proxy [MockedConfigUtils] []
=======
          fake-cu (proxy [ConfigUtils] []
>>>>>>> 12ceb097
                      (nimbusTopoHistoryStateImpl [conf] nil))
          fake-utils (proxy [Utils] []
                       (newInstanceImpl [_])
                       (makeUptimeComputer [] (proxy [Utils$UptimeComputer] []
                                                (upTime [] 0))))]
      (with-open [_ (ConfigUtilsInstaller. fake-cu)
                  _ (UtilsInstaller. fake-utils)
                  zk-le (MockedZookeeper. (proxy [Zookeeper] []
                          (zkLeaderElectorImpl [conf] nil)))
                  mocked-cluster (MockedCluster. cluster-utils)]
        (stubbing [mk-authorization-handler nil
<<<<<<< HEAD
                 nimbus/file-cache-map nil
                 nimbus/mk-blob-cache-map nil
                 nimbus/mk-bloblist-cache-map nil
                 uptime-computer nil
                 new-instance nil
                 mk-timer nil
                 nimbus/mk-scheduler nil]
          (nimbus/nimbus-data auth-conf fake-inimbus)
          (.mkStormClusterStateImpl (Mockito/verify cluster-utils (Mockito/times 1)) (Mockito/any) (Mockito/eq expected-acls) (Mockito/any))
          )))))
=======
                   cluster/mk-storm-cluster-state nil
                   nimbus/file-cache-map nil
                   nimbus/mk-blob-cache-map nil
                   nimbus/mk-bloblist-cache-map nil
                   mk-timer nil
                   nimbus/mk-scheduler nil]
                  (nimbus/nimbus-data auth-conf fake-inimbus)
                  (verify-call-times-for cluster/mk-storm-cluster-state 1)
                  (verify-first-call-args-for-indices cluster/mk-storm-cluster-state [2]
                                                      expected-acls))))))
>>>>>>> 12ceb097

(deftest test-file-bogus-download
  (with-local-cluster [cluster :daemon-conf {SUPERVISOR-ENABLE false TOPOLOGY-ACKER-EXECUTORS 0 TOPOLOGY-EVENTLOGGER-EXECUTORS 0}]
    (let [nimbus (:nimbus cluster)]
      (is (thrown-cause? AuthorizationException (.beginFileDownload nimbus nil)))
      (is (thrown-cause? AuthorizationException (.beginFileDownload nimbus "")))
      (is (thrown-cause? AuthorizationException (.beginFileDownload nimbus "/bogus-path/foo")))
      )))

(deftest test-validate-topo-config-on-submit
  (with-local-cluster [cluster]
    (let [nimbus (:nimbus cluster)
          topology (thrift/mk-topology {} {})
          bad-config {"topology.isolate.machines" "2"}]
      ; Fake good authorization as part of setup.
      (mocking [nimbus/check-authorization!]
        (is (thrown-cause? InvalidTopologyException
          (submit-local-topology-with-opts nimbus "test" bad-config topology
                                           (SubmitOptions.))))))))

(deftest test-stateless-with-scheduled-topology-to-be-killed
  ; tests regression of STORM-856
  (with-inprocess-zookeeper zk-port
    (with-local-tmp [nimbus-dir]
      (letlocals
        (bind conf (merge (clojurify-structure (ConfigUtils/readStormConfig))
                     {STORM-ZOOKEEPER-SERVERS ["localhost"]
                      STORM-CLUSTER-MODE "local"
                      STORM-ZOOKEEPER-PORT zk-port
                      STORM-LOCAL-DIR nimbus-dir}))
        (bind cluster-state (ClusterUtils/mkStormClusterState conf nil (ClusterStateContext.)))
        (bind nimbus (nimbus/service-handler conf (nimbus/standalone-nimbus)))
        (Time/sleepSecs 1)
        (bind topology (thrift/mk-topology
                         {"1" (thrift/mk-spout-spec (TestPlannerSpout. true) :parallelism-hint 3)}
                         {}))
        (submit-local-topology nimbus "t1" {TOPOLOGY-MESSAGE-TIMEOUT-SECS 30} topology)
        ; make transition for topology t1 to be killed -> nimbus applies this event to cluster state
        (.killTopology nimbus "t1")
        ; shutdown nimbus immediately to achieve nimbus doesn't handle event right now
        (.shutdown nimbus)

        ; in startup of nimbus it reads cluster state and take proper actions
        ; in this case nimbus registers topology transition event to scheduler again
        ; before applying STORM-856 nimbus was killed with NPE
        (bind nimbus (nimbus/service-handler conf (nimbus/standalone-nimbus)))
        (.shutdown nimbus)
        (.disconnect cluster-state)
        ))))

(deftest test-topology-action-notifier
  (with-inprocess-zookeeper zk-port
    (with-local-tmp [nimbus-dir]
      (with-open [_ (MockedZookeeper. (proxy [Zookeeper] []
                      (zkLeaderElectorImpl [conf] (mock-leader-elector))))]
        (letlocals
          (bind conf (merge (clojurify-structure (ConfigUtils/readStormConfig))
                       {STORM-ZOOKEEPER-SERVERS ["localhost"]
                        STORM-CLUSTER-MODE "local"
                        STORM-ZOOKEEPER-PORT zk-port
                        STORM-LOCAL-DIR nimbus-dir
                        NIMBUS-TOPOLOGY-ACTION-NOTIFIER-PLUGIN (.getName InMemoryTopologyActionNotifier)}))
          (bind cluster-state (ClusterUtils/mkStormClusterState conf nil (ClusterStateContext.)))
          (bind nimbus (nimbus/service-handler conf (nimbus/standalone-nimbus)))
          (bind notifier (InMemoryTopologyActionNotifier.))
          (Time/sleepSecs 1)
          (bind topology (thrift/mk-topology
                           {"1" (thrift/mk-spout-spec (TestPlannerSpout. true) :parallelism-hint 3)}
                           {}))
          (submit-local-topology nimbus "test-notification" {TOPOLOGY-MESSAGE-TIMEOUT-SECS 30} topology)

          (.deactivate nimbus "test-notification")

          (.activate nimbus "test-notification")

          (.rebalance nimbus "test-notification" (doto (RebalanceOptions.)
                                                   (.set_wait_secs 0)))

          (.killTopologyWithOpts nimbus "test-notification" (doto (KillOptions.)
                                                      (.set_wait_secs 0)))

          (.shutdown nimbus)

          ; ensure notifier was invoked for each action,and in the correct order.
          (is (= ["submitTopology", "activate", "deactivate", "activate", "rebalance", "killTopology"]
                (.getTopologyActions notifier "test-notification")))
          (.disconnect cluster-state)
          )))))

(deftest test-debug-on-component
  (with-local-cluster [cluster]
    (let [nimbus (:nimbus cluster)
          topology (thrift/mk-topology
                     {"spout" (thrift/mk-spout-spec (TestPlannerSpout. true) :parallelism-hint 3)}
                     {})]
        (submit-local-topology nimbus "t1" {TOPOLOGY-WORKERS 1} topology)
        (.debug nimbus "t1" "spout" true 100))))

(deftest test-debug-on-global
  (with-local-cluster [cluster]
    (let [nimbus (:nimbus cluster)
          topology (thrift/mk-topology
                     {"spout" (thrift/mk-spout-spec (TestPlannerSpout. true) :parallelism-hint 3)}
                     {})]
      (submit-local-topology nimbus "t1" {TOPOLOGY-WORKERS 1} topology)
      (.debug nimbus "t1" "" true 100))))

;; if the user sends an empty log config, nimbus will say that all 
;; log configs it contains are LogLevelAction/UNCHANGED
(deftest empty-save-config-results-in-all-unchanged-actions
  (with-local-cluster [cluster]
    (let [nimbus (:nimbus cluster)
          previous-config (LogConfig.)
          level (LogLevel.)
          mock-config (LogConfig.)]
      ;; send something with content to nimbus beforehand
      (.set_target_log_level level "ERROR")
      (.set_action level LogLevelAction/UPDATE)
      (.put_to_named_logger_level previous-config "test" level)
      (stubbing [nimbus/check-storm-active! nil
                 nimbus/try-read-storm-conf {}]
        (.setLogConfig nimbus "foo" previous-config)
        (.setLogConfig nimbus "foo" mock-config)
        (let [saved-config (.getLogConfig nimbus "foo")
              levels (.get_named_logger_level saved-config)]
           (is (= (.get_action (.get levels "test")) LogLevelAction/UNCHANGED)))))))

(deftest log-level-update-merges-and-flags-existent-log-level
  (with-local-cluster [cluster]
    (stubbing [nimbus/check-storm-active! nil
               nimbus/try-read-storm-conf {}]
      (let [nimbus (:nimbus cluster)
            previous-config (LogConfig.)
            level (LogLevel.)
            other-level (LogLevel.)
            mock-config (LogConfig.)]
        ;; send something with content to nimbus beforehand
        (.set_target_log_level level "ERROR")
        (.set_action level LogLevelAction/UPDATE)
        (.put_to_named_logger_level previous-config "test" level)

        (.set_target_log_level other-level "DEBUG")
        (.set_action other-level LogLevelAction/UPDATE)
        (.put_to_named_logger_level previous-config "other-test" other-level)
        (.setLogConfig nimbus "foo" previous-config)

        ;; only change "test"
        (.set_target_log_level level "INFO")
        (.set_action level LogLevelAction/UPDATE)
        (.put_to_named_logger_level mock-config "test" level)
        (.setLogConfig nimbus "foo" mock-config)

        (let [saved-config (.getLogConfig nimbus "foo")
              levels (.get_named_logger_level saved-config)]
           (is (= (.get_action (.get levels "test")) LogLevelAction/UPDATE))
           (is (= (.get_target_log_level (.get levels "test")) "INFO"))

           (is (= (.get_action (.get levels "other-test")) LogLevelAction/UNCHANGED))
           (is (= (.get_target_log_level (.get levels "other-test")) "DEBUG")))))))<|MERGE_RESOLUTION|>--- conflicted
+++ resolved
@@ -26,10 +26,7 @@
   (:import [org.mockito Mockito])
   (:import [org.mockito.exceptions.base MockitoAssertionError])
   (:import [org.apache.storm.nimbus ILeaderElector NimbusInfo])
-<<<<<<< HEAD
-  (:import [org.apache.storm.testing.staticmocking MockedConfigUtils MockedCluster])
-=======
->>>>>>> 12ceb097
+  (:import [org.apache.storm.testing.staticmocking MockedCluster])
   (:import [org.apache.storm.generated Credentials NotAliveException SubmitOptions
             TopologyInitialStatus TopologyStatus AlreadyAliveException KillOptions RebalanceOptions
             InvalidTopologyException AuthorizationException
@@ -39,15 +36,10 @@
   (:import [org.apache.storm.utils Time Utils Utils$UptimeComputer ConfigUtils IPredicate]
            [org.apache.storm.utils.staticmocking ConfigUtilsInstaller UtilsInstaller])
   (:import [org.apache.storm.zookeeper Zookeeper])
-<<<<<<< HEAD
-  (:import [org.apache.commons.io FileUtils])
+  (:import [org.apache.commons.io FileUtils]
+           [org.json.simple JSONValue])
   (:import [org.apache.storm.cluster StormClusterStateImpl ClusterStateContext ClusterUtils])
   (:use [org.apache.storm testing MockAutoCred util config log timer converter])
-=======
-  (:import [org.apache.commons.io FileUtils]
-           [org.json.simple JSONValue])
-  (:use [org.apache.storm testing MockAutoCred util config log timer zookeeper])
->>>>>>> 12ceb097
   (:use [org.apache.storm.daemon common])
   (:require [conjure.core])
   (:require [org.apache.storm
@@ -91,13 +83,8 @@
 
 (defn storm-num-workers [state storm-name]
   (let [storm-id (get-storm-id state storm-name)
-<<<<<<< HEAD
         assignment (clojurify-assignment (.assignmentInfo state storm-id nil))]
-    (count (reverse-map (:executor->node+port assignment)))
-=======
-        assignment (.assignment-info state storm-id nil)]
     (count (clojurify-structure (Utils/reverseMap (:executor->node+port assignment))))
->>>>>>> 12ceb097
     ))
 
 (defn topology-nodes [state storm-name]
@@ -154,25 +141,14 @@
         [node port] (get executor->node+port executor)
         curr-beat (clojurify-zk-worker-hb (.getWorkerHeartbeat state storm-id node port))
         stats (:executor-stats curr-beat)]
-<<<<<<< HEAD
     (.workerHeartbeat state storm-id node port
-      (thriftify-zk-worker-hb {:storm-id storm-id :time-secs (current-time-secs) :uptime 10 :executor-stats (merge stats {executor (stats/render-stats! (stats/mk-bolt-stats 20))})})
-=======
-    (.worker-heartbeat! state storm-id node port
-      {:storm-id storm-id :time-secs (Time/currentTimeSecs) :uptime 10 :executor-stats (merge stats {executor (stats/render-stats! (stats/mk-bolt-stats 20))})}
->>>>>>> 12ceb097
+      (thriftify-zk-worker-hb {:storm-id storm-id :time-secs (Time/currentTimeSecs) :uptime 10 :executor-stats (merge stats {executor (stats/render-stats! (stats/mk-bolt-stats 20))})})
       )))
 
 (defn slot-assignments [cluster storm-id]
   (let [state (:storm-cluster-state cluster)
-<<<<<<< HEAD
         assignment (clojurify-assignment (.assignmentInfo state storm-id nil))]
-    (reverse-map (:executor->node+port assignment))
-    ))
-=======
-        assignment (.assignment-info state storm-id nil)]
         (clojurify-structure (Utils/reverseMap (:executor->node+port assignment)))))
->>>>>>> 12ceb097
 
 (defn task-ids [cluster storm-id]
   (let [nimbus (:nimbus cluster)]
@@ -182,15 +158,10 @@
 
 (defn topology-executors [cluster storm-id]
   (let [state (:storm-cluster-state cluster)
-<<<<<<< HEAD
-        assignment (clojurify-assignment (.assignmentInfo state storm-id nil))]
-    (keys (:executor->node+port assignment))
-=======
-        assignment (.assignment-info state storm-id nil)
-        ret-keys (keys (:executor->node+port assignment))
+        assignment (clojurify-assignment (.assignmentInfo state storm-id nil))
+    ret-keys (keys (:executor->node+port assignment))
         _ (log-message "ret-keys: " (pr-str ret-keys)) ]
     ret-keys
->>>>>>> 12ceb097
     ))
 
 (defn check-distribution [items distribution]
@@ -1431,46 +1402,29 @@
                      NIMBUS-THRIFT-PORT 6666})
           expected-acls nimbus/NIMBUS-ZK-ACLS
           fake-inimbus (reify INimbus (getForcedScheduler [this] nil))
-<<<<<<< HEAD
-          cluster-utils (Mockito/mock ClusterUtils)]
-      (with-open [_ (proxy [MockedConfigUtils] []
-=======
           fake-cu (proxy [ConfigUtils] []
->>>>>>> 12ceb097
-                      (nimbusTopoHistoryStateImpl [conf] nil))
+                    (nimbusTopoHistoryStateImpl [conf] nil))
           fake-utils (proxy [Utils] []
                        (newInstanceImpl [_])
                        (makeUptimeComputer [] (proxy [Utils$UptimeComputer] []
-                                                (upTime [] 0))))]
+                                                (upTime [] 0))))
+          cluster-utils (Mockito/mock ClusterUtils)]
       (with-open [_ (ConfigUtilsInstaller. fake-cu)
                   _ (UtilsInstaller. fake-utils)
+                  _ (proxy [ConfigUtils] []
+                      (nimbusTopoHistoryStateImpl [conf] nil))
                   zk-le (MockedZookeeper. (proxy [Zookeeper] []
                           (zkLeaderElectorImpl [conf] nil)))
                   mocked-cluster (MockedCluster. cluster-utils)]
         (stubbing [mk-authorization-handler nil
-<<<<<<< HEAD
                  nimbus/file-cache-map nil
                  nimbus/mk-blob-cache-map nil
                  nimbus/mk-bloblist-cache-map nil
-                 uptime-computer nil
-                 new-instance nil
                  mk-timer nil
                  nimbus/mk-scheduler nil]
           (nimbus/nimbus-data auth-conf fake-inimbus)
           (.mkStormClusterStateImpl (Mockito/verify cluster-utils (Mockito/times 1)) (Mockito/any) (Mockito/eq expected-acls) (Mockito/any))
           )))))
-=======
-                   cluster/mk-storm-cluster-state nil
-                   nimbus/file-cache-map nil
-                   nimbus/mk-blob-cache-map nil
-                   nimbus/mk-bloblist-cache-map nil
-                   mk-timer nil
-                   nimbus/mk-scheduler nil]
-                  (nimbus/nimbus-data auth-conf fake-inimbus)
-                  (verify-call-times-for cluster/mk-storm-cluster-state 1)
-                  (verify-first-call-args-for-indices cluster/mk-storm-cluster-state [2]
-                                                      expected-acls))))))
->>>>>>> 12ceb097
 
 (deftest test-file-bogus-download
   (with-local-cluster [cluster :daemon-conf {SUPERVISOR-ENABLE false TOPOLOGY-ACKER-EXECUTORS 0 TOPOLOGY-EVENTLOGGER-EXECUTORS 0}]
