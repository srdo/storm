--- conflicted
+++ resolved
@@ -35,39 +35,23 @@
             encryption_key = (String)storm_conf.get(SECRET_KEY);
             LOG.debug("Blowfish serializer being constructed ...");
             if (encryption_key == null) {
-<<<<<<< HEAD
-                LOG.error("Encryption key not specified");
-=======
->>>>>>> 7970feeb
                 throw new RuntimeException("Blowfish encryption key not specified");
             }
             byte[] bytes =  Hex.decodeHex(encryption_key.toCharArray());
             _serializer = new BlowfishSerializer(new ListDelegateSerializer(), bytes);
         } catch (org.apache.commons.codec.DecoderException ex) {
-<<<<<<< HEAD
-            LOG.error("Invalid encryption key", ex);
-=======
->>>>>>> 7970feeb
             throw new RuntimeException("Blowfish encryption key invalid", ex);
         }
     }
 
     @Override
     public void write(Kryo kryo, Output output, ListDelegate object) {
-<<<<<<< HEAD
-    	_serializer.write(kryo, output, object);
-=======
         _serializer.write(kryo, output, object);
->>>>>>> 7970feeb
     }
 
     @Override
     public ListDelegate read(Kryo kryo, Input input, Class<ListDelegate> type) {
-<<<<<<< HEAD
-    	return (ListDelegate)_serializer.read(kryo, input, type);
-=======
         return (ListDelegate)_serializer.read(kryo, input, type);
->>>>>>> 7970feeb
     }
 
     /**
