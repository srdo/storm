## 1.0.0
<<<<<<< HEAD
 * STORM-1176: Checkpoint window evaluated/expired state
 * STORM-1494: Add link to supervisor log in Storm UI
=======
>>>>>>> b0e69606
 * STORM-1496: Nimbus periodically throws blobstore-related exception
 * STORM-1484: ignore subproject .classpath & .project file
 * STORM-1478: make bolts getComponentConfiguration method cleaner/simpler
 * STORM-1499: fix wrong package name for storm trident
 * STORM-1463: added file scehma to log4j config files for windows env
 * STORM-1485: DRPC Connectivity Issues
 * STORM-1486: Fix storm-kafa documentation
 * STORM-1214: add javadoc for Trident Streams and Operations
 * STORM-1450: Fix minor bugs and refactor code in ResourceAwareScheduler
 * STORM-1452: Fixes profiling/debugging out of the box
 * STORM-1406: Add MQTT Support
 * STORM-1473: enable log search for daemon logs
 * STORM-1472: Fix the errorTime bug and show the time to be readable
 * STORM-1466: Move the org.apache.thrift7 namespace to something correct/sensible
 * STORM-1470: Applies shading to hadoop-auth, cleaner exclusions
 * STORM-1467: Switch apache-rat plugin off by default, but enable for Travis-CI
 * STORM-1468: move documentation to asf-site branch
 * STORM-1199: HDFS Spout Implementation.
 * STORM-1453: nimbus.clj/wait-for-desired-code-replication prints wrong log message
 * STORM-1419: Solr bolt should handle tick tuples
 * STORM-1175: State store for windowing operations
 * STORM-1202: Migrate APIs to org.apache.storm, but try to provide some form of backwards compatability
 * STORM-468: java.io.NotSerializableException should be explained
 * STORM-1348: refactor API to remove Insert/Update builder in Cassandra connector
 * STORM-1206: Reduce logviewer memory usage through directory stream
 * STORM-1219: Fix HDFS and Hive bolt flush/acking
 * STORM-1150: Fix the authorization of Logviewer in method authorized-log-user?
 * STORM-1418: improve debug logs for some external modules
 * STORM-1415: Some improvements for trident map StateUpdater
 * STORM-1414: Some improvements for multilang JsonSerializer
 * STORM-1408: clean up the build directory created by tests
 * STORM-1425: Tick tuples should be acked like normal tuples
 * STORM-1432: Spurious failure in storm-kafka test 
 * STORM-1449: Fix Kafka spout to maintain backward compatibility
 * STORM-1458: Add check to see if nimbus is already running.
 * STORM-1462: Upgrade HikariCP to 2.4.3
 * STORM-1457: Avoid collecting pending tuples if topology.debug is off
 * STORM-1430: ui worker checkboxes
 * STORM-1423: storm UI in a secure env shows error even when credentials are present
 * STORM-702: Exhibitor support
 * STORM-1160: Add hadoop-auth dependency needed for storm-core
 * STORM-1404: Fix Mockito test failures in storm-kafka.
 * STORM-1379: Removed Redundant Structure
 * STORM-706: Clarify examples README for IntelliJ.
 * STORM-1396: Added backward compatibility method for File Download
 * STORM-695: storm CLI tool reports zero exit code on error scenario
 * STORM-1416: Documentation for state store
 * STORM-1426: keep backtype.storm.tuple.AddressedTuple and delete duplicated backtype.storm.messaging.AddressedTuple
 * STORM-1417: fixed equals/hashCode contract in CoordType
 * STORM-1422: broken example in storm-starter tutorial
 * STORM-1429: LocalizerTest fix
 * STORM-1401: removes multilang-test
 * STORM-1424: Removed unused topology-path variable
 * STORM-1427: add TupleUtils/listHashCode method and delete tuple.clj
 * STORM-1413: remove unused variables for some tests
 * STORM-1412: null check should be done in the first place
 * STORM-1210: Set Output Stream id in KafkaSpout
 * STORM-1397: Merge conflict from Pacemaker merge
 * STORM-1373: Blobstore API sample example usage
 * STORM-1409: StormClientErrorHandler is not used
 * STORM-1411: Some fixes for storm-windowing
 * STORM-1399: Blobstore tests should write data to `target` so it gets removed when running `mvn clean`
 * STORM-1398: Add back in TopologyDetails.getTopology
 * STORM-898: Add priorities and per user resource guarantees to Resource Aware Scheduler
 * STORM-1187: Support windowing based on tuple ts.
 * STORM-1400: Netty Context removeClient() called after term() causes NullPointerException.
 * STORM-1383: Supervisors should not crash if nimbus is unavailable
 * STORM-1381: Client side topology submission hook.
 * STORM-1376: Performance slowdown due excessive zk connections and log-debugging
 * STORM-1395: Move JUnit dependency to top-level pom
 * STORM-1372: Merging design and usage documents for distcache
 * STORM-1393: Update the storm.log.dir function, add doc for logs
 * STORM-1377: nimbus_auth_test: very short timeouts causing spurious failures
 * STORM-1388: Fix url and email links in README file
 * STORM-1389: Removed creation of projection tuples as they are already available
 * STORM-1179: Create Maven Profiles for Integration Tests.
 * STORM-1387: workers-artifacts directory configurable, and default to be under storm.log.dir.
 * STORM-1211: Add trident state and query support for cassandra connector
 * STORM-1359: Change kryo links from google code to github
 * STORM-1385: Divide by zero exception in stats.clj
 * STORM-1370: Bug fixes for MultitenantScheduler
 * STORM-1374: fix random failure on WindowManagerTest
 * STORM-1040: SQL support for Storm.
 * STORM-1364: Log storm version on daemon start
 * STORM-1375: Blobstore broke Pacemaker
 * STORM-876: Blobstore/DistCache Support
 * STORM-1361: Apache License missing from two Cassandra files
 * STORM-756: Handle taskids response as soon as possible
 * STORM-1218: Use markdown for JavaDoc.
 * STORM-1075: Storm Cassandra connector.
 * STORM-965: excessive logging in storm when non-kerberos client tries to connect
 * STORM-1341: Let topology have own heartbeat timeout for multilang subprocess
 * STORM-1207: Added flux support for IWindowedBolt
 * STORM-1352: Trident should support writing to multiple Kafka clusters.
 * STORM-1220: Avoid double copying in the Kafka spout.
 * STORM-1340: Use Travis-CI build matrix to improve test execution times
 * STORM-1126: Allow a configMethod that takes no arguments (Flux)
 * STORM-1203: worker metadata file creation doesn't use storm.log.dir config
 * STORM-1349: [Flux] Allow constructorArgs to take Maps as arguments
 * STORM-126: Add Lifecycle support API for worker nodes
 * STORM-1213: Remove sigar binaries from source tree
 * STORM-885:  Heartbeat Server (Pacemaker)
 * STORM-1221: Create a common interface for all Trident spout.
 * STORM-1198: Web UI to show resource usages and Total Resources on all supervisors
 * STORM-1167: Add windowing support for storm core.
 * STORM-1215: Use Async Loggers to avoid locking  and logging overhead
 * STORM-1204: Logviewer should graceful report page-not-found instead of 500 for bad topo-id etc
 * STORM-831: Add BugTracker and Central Logging URL to UI
 * STORM-1208: UI: NPE seen when aggregating bolt streams stats
 * STORM-1016: Generate trident bolt ids with sorted group names
 * STORM-1190: System Load too high after recent changes
 * STORM-1098: Nimbus hook for topology actions.
 * STORM-1145: Have IConnection push tuples instead of pull them
 * STORM-1191: bump timeout by 50% due to intermittent travis build failures
 * STORM-794: Modify Spout async loop to treat activate/deactivate ASAP
 * STORM-1196: Upgrade to thrift 0.9.3
 * STORM-1155: Supervisor recurring health checks
 * STORM-1189: Maintain wire compatability with 0.10.x versions of storm.
 * STORM-1185: replace nimbus.host with nimbus.seeds
 * STORM-1164: Code cleanup for typos, warnings and conciseness.
 * STORM-902: Simple Log Search.
 * STORM-1052: TridentKafkaState uses new Kafka Producer API.
 * STORM-1182: Removing and wrapping some exceptions in ConfigValidation to make code cleaner
 * STORM-1134. Windows: Fix log4j config.
 * STORM-1127: allow for boolean arguments (Flux)
 * STORM-1138: Storm-hdfs README should be updated with Avro Bolt information
 * STORM-1154: SequenceFileBolt needs unit tests
 * STORM-162: Load Aware Shuffle Grouping
 * STORM-1158: Storm metrics to profile various storm functions
 * STORM-1161: Add License headers and add rat checks to builds
 * STORM-1165: normalize the scales of CPU/Mem/Net when choosing the best node for Resource Aware Scheduler
 * STORM-1163: use rmr rather than rmpath for remove worker-root
 * STORM-1170: Fix the producer alive issue in DisruptorQueueTest
 * STORM-1168: removes noisy log message & a TODO
 * STORM-1143: Validate topology Configs during topology submission
 * STORM-1157: Adding dynamic profiling for worker, restarting worker, jstack, heap dump, and profiling
 * STORM-1123: TupleImpl - Unnecessary variable initialization.
 * STORM-1153: Use static final instead of just static for class members.
 * STORM-817: Kafka Wildcard Topic Support.
 * STORM-40: Turn worker garbage collection and heapdump on by default.
 * STORM-1152: Change map keySet iteration to entrySet iteration for efficiency.
 * STORM-1147: Storm JDBCBolt should add validation to ensure either insertQuery or table name is specified and not both.
 * STORM-1151: Batching in DisruptorQueue
 * STORM-350: Update disruptor to latest version (3.3.2)
 * STORM-697: Support for Emitting Kafka Message Offset and Partition
 * STORM-1074: Add Avro HDFS bolt
 * STORM-566: Improve documentation including incorrect Kryo ser. framework docs
 * STORM-1073: Refactor AbstractHdfsBolt
 * STORM-1128: Make metrics fast
 * STORM-1122: Fix the format issue in Utils.java
 * STORM-1111: Fix Validation for lots of different configs
 * STORM-1125: Adding separate ZK client for read in Nimbus ZK State
 * STORM-1121: Remove method call to avoid overhead during topology submission time
 * STORM-1120: Fix keyword (schema -> scheme) from main-routes
 * STORM-1115: Stale leader-lock key effectively bans all nodes from becoming leaders
 * STORM-1119: Create access logging for all daemons
 * STORM-1117: Adds visualization-init route previously missing
 * STORM-1118: Added test to compare latency vs. throughput in storm.
 * STORM-1110: Fix Component Page for system components
 * STORM-1093: Launching Workers with resources specified in resource-aware schedulers
 * STORM-1102: Add a default flush interval for HiveBolt
 * STORM-1112: Add executor id to the thread name of the executor thread for debug
 * STORM-1079: Batch Puts to HBase
 * STORM-1084: Improve Storm config validation process to use java annotations instead of *_SCHEMA format
 * STORM-1106: Netty should not limit attempts to reconnect
 * STORM-1103: Changes log message to DEBUG from INFO
 * STORM-1104: Nimbus HA fails to find newly downloaded code files
 * STORM-1087: Avoid issues with transfer-queue backpressure.
 * STORM-893: Resource Aware Scheduling (Experimental)
 * STORM-1095: Tuple.getSourceGlobalStreamid() has wrong camel-case naming
 * STORM-1091: Add unit test for tick tuples to HiveBolt and HdfsBolt
 * STORM-1090: Nimbus HA should support `storm.local.hostname`
 * STORM-820: Aggregate topo stats on nimbus, not ui
 * STORM-412: Allow users to modify logging levels of running topologies
 * STORM-1078: Updated RateTracker to be thread safe
 * STORM-1082: fix nits for properties in kafka tests
 * STORM-993: include uptimeSeconds as JSON integer field
 * STORM-1053: Update storm-kafka README for new producer API confs.
 * STORM-1058: create CLI kill_workers to kill workers on a supervisor node
 * STORM-1063: support relative log4j conf dir for both daemons and workers
 * STORM-1059: Upgrade Storm to use Clojure 1.7.0
 * STORM-1069: add check case for external change of 'now' value.
 * STORM-969: HDFS Bolt can end up in an unrecoverable state.
 * STORM-1068: Configure request.required.acks to be 1 in KafkaUtilsTest for sync
 * STORM-1017: If ignoreZkOffsets set true,KafkaSpout will reset zk offset when recover from failure.
 * STORM-1054: Excessive logging ShellBasedGroupsMapping if the user doesn't have any groups.
 * STORM-954: Toplogy Event Inspector
 * STORM-862: Pluggable System Metrics
 * STORM-1032: Add generics to component configuration methods
 * STORM-886: Automatic Back Pressure
 * STORM-1037: do not remove storm-code in supervisor until kill job
 * STORM-1007: Add more metrics to DisruptorQueue
 * STORM-1011: HBaseBolt default mapper should handle null values
 * STORM-1019: Added missing dependency version to use of org.codehaus.mojo:make-maven-plugin
 * STORM-1020: Document exceptions in ITuple & Fields
 * STORM-1025: Invalid links at https://storm.apache.org/about/multi-language.html
 * STORM-1010: Each KafkaBolt could have a specified properties.
 * STORM-1008: Isolate the code for metric collection and retrieval from DisruptorQueue
 * STORM-991: General cleanup of the generics (storm.trident.spout package)
 * STORM-1000: Use static member classes when permitted 
 * STORM-1003: In cluster.clj replace task-id with component-id in the declaration
 * STORM-1013: [storm-elasticsearch] Expose TransportClient configuration Map to EsConfig
 * STORM-1012: Shading jackson.
 * STORM-974: [storm-elasticsearch] Introduces Tuple -> ES document mapper to get rid of constant field mapping (source, index, type)
 * STORM-978: [storm-elasticsearch] Introduces Lookup(or Query)Bolt which emits matched documents from ES
 * STORM-851: Storm Solr connector
 * STORM-854: [Storm-Kafka] KafkaSpout can set the topic name as the output streamid
 * STORM-990: Refactored TimeCacheMap to extend RotatingMap
 * STORM-829: Hadoop dependency confusion
 * STORM-166: Nimbus HA
 * STORM-976: Config storm.logback.conf.dir is specific to previous logging framework
 * STORM-995: Fix excessive logging
 * STORM-837: HdfsState ignores commits
 * STORM-938: storm-hive add a time interval to flush tuples to hive.
 * STORM-964: Add config (with small default value) for logwriter to restrict its memory usage
 * STORM-980: Re-include storm-kafka tests from Travis CI build
 * STORM-960: HiveBolt should ack tuples only after flushing.
 * STORM-951: Storm Hive connector leaking connections.
 * STORM-806: use storm.zookeeper.connection.timeout in storm-kafka ZkState when newCurator
 * STORM-809: topology.message.timeout.secs should not allow for null or <= 0 values
 * STORM-847: Add cli to get the last storm error from the topology
 * STORM-864: Exclude storm-kafka tests from Travis CI build
 * STORM-477: Add warning for invalid JAVA_HOME
 * STORM-826: Update KafkaBolt to use the new kafka producer API
 * STORM-912: Support SSL on Logviewer
 * STORM-934: The current doc for topology ackers is outdated
 * STORM-160: Allow ShellBolt to set env vars (particularly PATH)
 * STORM-937: Changing noisy log level from info to debug
 * STORM-931: Python Scripts to Produce Formatted JIRA and GitHub Join
 * STORM-924: Set the file mode of the files included when packaging release packages
 * STORM-799: Use IErrorReport interface more broadly
 * STORM-926: change pom to use maven-shade-plugin:2.2
 * STORM-942: Add FluxParser method parseInputStream() to eliminate disk usage
 * STORM-67: Provide API for spouts to know how many pending messages there are
 * STORM-918: Storm CLI could validate arguments/print usage
 * STORM-859: Add regression test of STORM-856
 * STORM-913: Use Curator's delete().deletingChildrenIfNeeded() instead of zk/delete-recursive
 * STORM-968: Adding support to generate the id based on names in Trident
 * STORM-845: Storm ElasticSearch connector
 * STORM-988: supervisor.slots.ports should not allow duplicate element values
 * STORM-975: Storm-Kafka trident topology example
 * STORM-958: Add config for init params of group mapping service
 * STORM-949: On the topology summary UI page, last shown error should have the time and date
 * STORM-1142: Some config validators for positive ints need to allow 0
 * STORM-901: Worker Artifacts Directory
 * STORM-1144: Display requested and assigned cpu/mem resources for schedulers in UI
 * STORM-1217: making small fixes in RAS

## 0.10.1

 * STORM-1481: avoid Math.abs(Integer) get a negative value
 * STORM-1121: Deprecate test only configuraton nimbus.reassign
 * STORM-1180: FLUX logo wasn't appearing quite right
 * STORM-1482: add missing 'break' for RedisStoreBolt

## 0.10.0
 * STORM-1096: Fix some issues with impersonation on the UI
 * STORM-581: Add rebalance params to Storm REST API
 * STORM-1108: Fix NPE in simulated time
 * STORM-1099: Fix worker childopts as arraylist of strings
 * STORM-1094: advance kafka offset when deserializer yields no object
 * STORM-1066: Specify current directory when supervisor launches a worker
 * STORM-1012: Shaded everything that was not already shaded
 * STORM-967: Shaded everything that was not already shaded
 * STORM-922: Shaded everything that was not already shaded
 * STORM-1042: Shaded everything that was not already shaded
 * STORM-1026: Adding external classpath elements does not work
 * STORM-1055: storm-jdbc README needs fixes and context
 * STORM-1044: Setting dop to zero does not raise an error
 * STORM-1050: Topologies with same name run on one cluster
 * STORM-1005: Supervisor do not get running workers after restart.
 * STORM-803: Better CI logs
 * STORM-1027: Use overflow buffer for emitting metrics
 * STORM-1024: log4j changes leaving ${sys:storm.log.dir} under STORM_HOME dir
 * STORM-944: storm-hive pom.xml has a dependency conflict with calcite
 * STORM-994: Connection leak between nimbus and supervisors
 * STORM-1001: Undefined STORM_EXT_CLASSPATH adds '::' to classpath of workers
 * STORM-977: Incorrect signal (-9) when as-user is true
 * STORM-843: [storm-redis] Add Javadoc to storm-redis
 * STORM-866: Use storm.log.dir instead of storm.home in log4j2 config
 * STORM-810: PartitionManager in storm-kafka should commit latest offset before close
 * STORM-928: Add sources->streams->fields map to Multi-Lang Handshake
 * STORM-945: <DefaultRolloverStrategy> element is not a policy,and should not be putted in the <Policies> element.
 * STORM-857: create logs metadata dir when running securely
 * STORM-793: Made change to logviewer.clj in order to remove the invalid http 500 response
 * STORM-139: hashCode does not work for byte[]
 * STORM-860: UI: while topology is transitioned to killed, "Activate" button is enabled but not functioning
 * STORM-966: ConfigValidation.DoubleValidator doesn't really validate whether the type of the object is a double
 * STORM-742: Let ShellBolt treat all messages to update heartbeat
 * STORM-992: A bug in the timer.clj might cause unexpected delay to schedule new event

<<<<<<< HEAD

=======
>>>>>>> STORM-1499
## 0.10.0-beta1
 * STORM-873: Flux does not handle diamond topologies

## 0.10.0-beta
 * STORM-867: fix bug with mk-ssl-connector
 * STORM-856: use serialized value of delay secs for topo actions
 * STORM-852: Replaced Apache Log4j Logger with SLF4J API
 * STORM-813: Change storm-starter's README so that it explains mvn exec:java cannot run multilang topology
 * STORM-853: Fix upload API to handle multi-args properly
 * STORM-850: Convert storm-core's logback-test.xml to log4j2-test.xml
 * STORM-848: Shade external dependencies
 * STORM-849: Add storm-redis to storm binary distribution
 * STORM-760: Use JSON for serialized conf
 * STORM-833: Logging framework logback -> log4j 2.x
 * STORM-842: Drop Support for Java 1.6
 * STORM-835: Netty Client hold batch object until io operation complete
 * STORM-827: Allow AutoTGT to work with storm-hdfs too.
 * STORM-821: Adding connection provider interface to decouple jdbc connector from a single connection pooling implementation.
 * STORM-818: storm-eventhubs configuration improvement and refactoring
 * STORM-816: maven-gpg-plugin does not work with gpg 2.1
 * STORM-811: remove old metastor_db before running tests again.
 * STORM-808: allow null to be parsed as null
 * STORM-807: quote args to storm.py correctly
 * STORM-801: Add Travis CI badge to README
 * STORM-797: DisruptorQueueTest has some race conditions in it.
 * STORM-796: Add support for "error" command in ShellSpout
 * STORM-795: Update the user document for the extlib issue
 * STORM-792: Missing documentation in backtype.storm.generated.Nimbus
 * STORM-791: Storm UI displays maps in the config incorrectly
 * STORM-790: Log "task is null" instead of let worker died when task is null in transfer-fn
 * STORM-789: Send more topology context to Multi-Lang components via initial handshake
 * STORM-788: UI Fix key for process latencies
 * STORM-787: test-ns should announce test failures with 'BUILD FAILURE'
 * STORM-786: KafkaBolt should ack tick tuples
 * STORM-773: backtype.storm.transactional-test fails periodically with timeout
 * STORM-772: Tasts fail periodically with InterruptedException or InterruptedIOException
 * STORM-766: Include version info in the service page
 * STORM-765: Thrift serialization for local state
 * STORM-764: Have option to compress thrift heartbeat
 * STORM-762: uptime for worker heartbeats is lost when converted to thrift
 * STORM-761: An option for new/updated Redis keys to expire in RedisMapState
 * STORM-757: Simulated time can leak out on errors
 * STORM-753: Improve RedisStateQuerier to convert List<Values> from Redis value
 * STORM-752: [storm-redis] Clarify Redis*StateUpdater's expire is optional
 * STORM-750: Set Config serialVersionUID
 * STORM-749: Remove CSRF check from the REST API.
 * STORM-747: assignment-version-callback/info-with-version-callback are not fired when assignments change
 * STORM-746: Skip ack init when there are no output tasks
 * STORM-745: fix storm.cmd to evaluate 'shift' correctly with 'storm jar'
 * STORM-741: Allow users to pass a config value to perform impersonation.
 * STORM-740: Simple Transport Client cannot configure thrift buffer size
 * STORM-737: Check task->node+port with read lock to prevent sending to closed connection
 * STORM-735: [storm-redis] Upgrade Jedis to 2.7.0
 * STORM-730: remove extra curly brace
 * STORM-729: Include Executors (Window Hint) if the component is of Bolt type
 * STORM-727: Storm tests should succeed even if a storm process is running locally.
 * STORM-724: Document RedisStoreBolt and RedisLookupBolt which is missed.
 * STORM-723: Remove RedisStateSetUpdater / RedisStateSetCountQuerier which didn't tested and have a bug
 * STORM-721: Storm UI server should support SSL.
 * STORM-715: Add a link to AssignableMetric.java in Metrics.md
 * STORM-714: Make CSS more consistent with self, prev release
 * STORM-713: Include topic information with Kafka metrics.
 * STORM-712: Storm daemons shutdown if OutOfMemoryError occurs in any thread
 * STORM-711: All connectors should use collector.reportError and tuple anchoring.
 * STORM-708: CORS support for STORM UI.
 * STORM-707: Client (Netty): improve logging to help troubleshooting connection woes
 * STORM-704: Apply Travis CI to Apache Storm Project
 * STORM-703: With hash key option for RedisMapState, only get values for keys in batch
 * STORM-699: storm-jdbc should support custom insert queries. 
 * STORM-696: Single Namespace Test Launching
 * STORM-694: java.lang.ClassNotFoundException: backtype.storm.daemon.common.SupervisorInfo
 * STORM-693: KafkaBolt exception handling improvement.
 * STORM-691: Add basic lookup / persist bolts
 * STORM-690: Return Jedis into JedisPool with marking 'broken' if connection is broken
 * STORM-689: SimpleACLAuthorizer should provide a way to restrict who can submit topologies.
 * STORM-688: update Util to compile under JDK8
 * STORM-687: Storm UI does not display up to date information despite refreshes in IE
 * STORM-685: wrong output in log when committed offset is too far behind latest offset
 * STORM-684: In RichSpoutBatchExecutor: underlying spout is not closed when emitter is closed
 * STORM-683: Make false in a conf really evaluate to false in clojure.
 * STORM-682: supervisor should handle worker state corruption gracefully.
 * STORM-681: Auto insert license header with genthrift.sh
 * STORM-675: Allow users to have storm-env.sh under config dir to set custom JAVA_HOME and other env variables.
 * STORM-673: Typo 'deamon' in security documentation
 * STORM-672: Typo in Trident documentation example
 * STORM-670: restore java 1.6 compatibility (storm-kafka)
 * STORM-669: Replace links with ones to latest api document
 * STORM-667: Incorrect capitalization "SHell" in Multilang-protocol.md
 * STORM-663: Create javadocs for BoltDeclarer
 * STORM-659: return grep matches each on its own line.
 * STORM-657: make the shutdown-worker sleep time before kill -9 configurable
 * STORM-656: Document "external" modules and "Committer Sponsors"
 * STORM-651: improvements to storm.cmd
 * STORM-641: Add total number of topologies to api/v1/cluster/summary.
 * STORM-640: Storm UI vulnerable to poodle attack.
 * STORM-637: Integrate PartialKeyGrouping into storm API
 * STORM-636: Faster, optional retrieval of last component error
 * STORM-635: logviewer returns 404 if storm_home/logs is a symlinked dir.
 * STORM-634: Storm serialization changed to thrift to support rolling upgrade.
 * STORM-632: New grouping for better load balancing
 * STORM-630: Support for Clojure 1.6.0
 * STORM-629: Place Link to Source Code Repository on Webpage
 * STORM-627: Storm-hbase configuration error.
 * STORM-626: Add script to print out the merge command for a given pull request.
 * STORM-625: Don't leak netty clients when worker moves or reuse netty client.	
 * STORM-623: Generate latest javadocs
 * STORM-620: Duplicate maven plugin declaration
 * STORM-616: Storm JDBC Connector.
 * STORM-615: Add REST API to upload topology.
 * STORM-613: Fix wrong getOffset return value
 * STORM-612: Update the contact address in configure.ac
 * STORM-611: Remove extra "break"s
 * STORM-610: Check the return value of fts_close()
 * STORM-609: Add storm-redis to storm external
 * STORM-608: Storm UI CSRF escape characters not work correctly.
 * STORM-607: storm-hbase HBaseMapState should support user to customize the hbase-key & hbase-qualifier
 * STORM-603: Log errors when required kafka params are missing
 * STORM-601: Make jira-github-join ignore case.
 * STORM-600: upgrade jacoco plugin to support jdk8
 * STORM-599: Use nimbus's cached heartbeats rather than fetching again from ZK
 * STORM-596: remove config topology.receiver.buffer.size
 * STORM-595: storm-hdfs can only work with sequence files that use Writables.
 * STORM-586: Trident kafka spout fails instead of updating offset when kafka offset is out of range.
 * STORM-585: Performance issue in none grouping
 * STORM-583: Add Microsoft Azure Event Hub spout implementations
 * STORM-578: Calls to submit-mocked-assignment in supervisor-test use invalid executor-id format
 * STORM-577: long time launch worker will block supervisor heartbeat
 * STORM-575: Ability to specify Jetty host to bind to
 * STORM-572: Storm UI 'favicon.ico'
 * STORM-572: Allow Users to pass TEST-TIMEOUT-MS for java
 * STORM-571: upgrade clj-time.
 * STORM-570: Switch from tablesorter to datatables jquery plugin.
 * STORM-569: Add Conf for bolt's outgoing overflow-buffer.
 * STORM-567: Move Storm Documentation/Website from SVN to git
 * STORM-565: Fix NPE when topology.groups is null.
 * STORM-563: Kafka Spout doesn't pick up from the beginning of the queue unless forceFromStart specified.
 * STORM-561: Add flux as an external module
 * STORM-557: High Quality Images for presentations
 * STORM-554: the type of first param "topology" should be ^StormTopology not ^TopologyContext
 * STORM-552: Add netty socket backlog config
 * STORM-548: Receive Thread Shutdown hook should connect to local hostname but not Localhost
 * STORM-541: Build produces maven warnings
 * STORM-539: Storm Hive Connector.
 * STORM-533: Add in client and server IConnection metrics.
 * STORM-527: update worker.clj -- delete "missing-tasks" checking
 * STORM-525: Add time sorting function to the 2nd col of bolt exec table
 * STORM-512: KafkaBolt doesn't handle ticks properly
 * STORM-505: Fix debug string construction
 * STORM-495: KafkaSpout retries with exponential backoff
 * STORM-487: Remove storm.cmd, no need to duplicate work python runs on windows too.
 * STORM-483: provide dedicated directories for classpath extension
 * STORM-456: Storm UI: cannot navigate to topology page when name contains spaces.
 * STORM-446: Allow superusers to impersonate other users in secure mode.
 * STORM-444: Add AutoHDFS like credential fetching for HBase
 * STORM-442: multilang ShellBolt/ShellSpout die() can be hang when Exception happened
 * STORM-441: Remove bootstrap macro from Clojure codebase
 * STORM-410: Add groups support to log-viewer
 * STORM-400: Thrift upgrade to thrift-0.9.2
 * STORM-329: fix cascading Storm failure by improving reconnection strategy and buffering messages (thanks tedxia)
 * STORM-322: Windows script do not handle spaces in JAVA_HOME path
 * STORM-248: cluster.xml location is hardcoded for workers
 * STORM-243: Record version and revision information in builds
 * STORM-188: Allow user to specifiy full configuration path when running storm command
 * STORM-130: Supervisor getting killed due to java.io.FileNotFoundException: File '../stormconf.ser' does not exist.

## 0.9.6
 * STORM-996: netty-unit-tests/test-batch demonstrates out-of-order delivery
 * STORM-1056: allow supervisor log filename to be configurable via ENV variable
 * STORM-1051: Netty Client.java's flushMessages produces a NullPointerException
 * STORM-763: nimbus reassigned worker A to another machine, but other worker's netty client can't connect to the new worker A
 * STORM-935: Update Disruptor queue version to 2.10.4
 * STORM-503: Short disruptor queue wait time leads to high CPU usage when idle
 * STORM-728: Put emitted and transferred stats under correct columns
 * STORM-643: KafkaUtils repeatedly fetches messages whose offset is out of range
 * STORM-933: NullPointerException during KafkaSpout deactivation

## 0.9.5
 * STORM-790: Log "task is null" instead of let worker died when task is null in transfer-fn
 * STORM-796: Add support for "error" command in ShellSpout
 * STORM-745: fix storm.cmd to evaluate 'shift' correctly with 'storm jar'
 * STORM-130: Supervisor getting killed due to java.io.FileNotFoundException: File '../stormconf.ser' does not exist.

## 0.9.4
 * STORM-559: ZkHosts in README should use 2181 as port.
 * STORM-682: supervisor should handle worker state corruption gracefully.
 * STORM-693: when kafka bolt fails to write tuple, it should report error instead of silently acking.
 * STORM-329: fix cascading Storm failure by improving reconnection strategy and buffering messages
 * STORM-130: Supervisor getting killed due to java.io.FileNotFoundException: File '../stormconf.ser' does not exist.


## 0.9.3-rc2
 * STORM-558: change "swap!" to "reset!" to fix assignment-versions in supervisor
 * STORM-555: Storm json response should set charset to UTF-8
 * STORM-513: check heartbeat from multilang subprocess
 * STORM-549: "topology.enable.message.timeouts" does nothing
 * STORM-546: Local hostname configuration ignored by executor
 * STORM-492: Test timeout should be configurable
 * STORM-540: Change default time format in logs to ISO8601 in order to include timezone
 * STORM-511: Storm-Kafka spout keeps sending fetch requests with invalid offset
 * STORM-538: Guava com.google.thirdparty.publicsuffix is not shaded
 * STORM-497: don't modify the netty server taskToQueueId mapping while the someone could be reading it.
 * STORM-537: A worker reconnects infinitely to another dead worker (Sergey Tryuber)

## 0.9.3-rc1
 * STORM-519: add tuple as an input param to HBaseValueMapper 
 * STORM-488: Exit with 254 error code if storm CLI is run with unknown command
 * STORM-506: Do not count bolt acks & fails in total stats
 * STORM-490: fix build under Windows
 * STORM-439: Replace purl.js qith jquery URL plugin
 * STORM-499: Document and clean up shaded dependncy resolution with maven
 * STORM-210: Add storm-hbase module
 * STORM-507: Topology visualization should not block ui
 * STORM-504: Class used by `repl` command is deprecated.
 * STORM-330: Implement storm exponential backoff stategy for netty client and curator
 * STORM-461: exit-process! does not always exit the process, but throws an exception
 * STORM-341: fix assignment sorting
 * STORM-476: external/storm-kafka: avoid NPE on null message payloads
 * STORM-424: fix error message related to kafka offsets
 * STORM-454: correct documentation in STORM-UI-REST-API.md
 * STORM-474: Reformat UI HTML code
 * STORM-447: shade/relocate packages of dependencies that are common causes of dependency conflicts
 * STORM-279: cluster.xml doesn't take in STORM_LOG_DIR values.
 * STORM-380: Kafka spout: throw RuntimeException if a leader cannot be found for a partition
 * STORM-435: Improve storm-kafka documentation
 * STORM-405: Add kafka trident state so messages can be sent to kafka topic
 * STORM-211: Add module for HDFS integration
 * STORM-337: Expose managed spout ids publicly
 * STORM-320: Support STORM_CONF_DIR environment variable to support
 * STORM-360: Add node details for Error Topology and Component pages
 * STORM-54: Per-Topology Classpath and Environment for Workers
 * STORM-355: excluding outdated netty transitively included via curator
 * STORM-183: Replacing RunTime.halt() with RunTime.exit()
 * STORM-213: Decouple In-Process ZooKeeper from LocalCluster.
 * STORM-365: Add support for Python 3 to storm command.
 * STORM-332: Enable Kryo serialization in storm-kafka
 * STORM-370: Add check for empty table before sorting dom in UI
 * STORM-359: add logviewer paging and download
 * STORM-372: Typo in storm_env.ini
 * STORM-266: Adding shell process pid and name in the log message
 * STORM-367: Storm UI REST api documentation.
 * STORM-200: Proposal for Multilang's Metrics feature
 * STORM-351: multilang python process fall into endless loop
 * STORM-375: Smarter downloading of assignments by supervisors and workers
 * STORM-328: More restrictive Config checks, strict range check within Utils.getInt()
 * STORM-381: Replace broken jquery.tablesorter.min.js to latest
 * STORM-312: add storm monitor tools to monitor throughtput interactively
 * STORM-354: Testing: allow users to pass TEST-TIMEOUT-MS as param for complete-topology
 * STORM-254: one Spout/Bolt can register metric twice with same name in different timeBucket
 * STORM-403: heartbeats-to-nimbus in supervisor-test failed due to uninten...
 * STORM-402: FileNotFoundException when using storm with apache tika
 * STORM-364: The exception time display as default timezone.
 * STORM-420: Missing quotes in storm-starter python code
 * STORM-399: Kafka Spout defaulting to latest offset when current offset is older then 100k
 * STORM-421: Memoize local hostname lookup in executor
 * STORM-414: support logging level to multilang protocol spout and bolt
 * STORM-321: Added a tool to see the current status of STORM JIRA and github pulls.
 * STORM-415: validate-launched-once in supervisor-test can not handle multiple topologies
 * STORM-155: Storm rebalancing code causes multiple topologies assigned to a single port
 * STORM-419: Updated test so sort ordering is very explicit.
 * STORM-406: Fix for reconnect logic in netty client.
 * STORM-366: Add color span to most recent error and fix ui templates.
 * STORM-369: topology summary page displays wrong order.
 * STORM-239: Allow supervisor to operate in paths with spaces in them
 * STORM-87: fail fast on ShellBolt exception
 * STORM-417: Storm UI lost table sort style when tablesorter was updated
 * STORM-396: Replace NullPointerException with IllegalArgumentExeption
 * STORM-451: Latest storm does not build due to a pom.xml error in storm-hdfs pom.xml
 * STORM-453: migrated to curator 2.5.0
 * STORM-458: sample spout uses incorrect name when connecting bolt
 * STORM-455: Report error-level messages from ShellBolt children
 * STORM-443: multilang log's loglevel protocol can cause hang
 * STORM-449: Updated ShellBolt to not exit when shutting down.
 * STORM-464: Simulated time advanced after test cluster exits causes intermittent test failures
 * STORM-463: added static version of metrics helpers for Config
 * STORM-376: Add compression to serialization
 * STORM-437: Enforce utf-8 when multilang reads from stdin
 * STORM-361: Add JSON-P support to Storm UI API
 * STORM-373: Provide Additional String substitutions for *.worker.childopts
 * STORM-274: Add support for command remoteconfvalue in storm.cmd
 * STORM-132: sort supervisor by free slot in desending order
 * STORM-472: Improve error message for non-completeable testing spouts
 * STORM-401: handle InterruptedIOException properly.
 * STORM-461: exit-process! does not always exit the process, but throws an exception instead
 * STORM-475: Storm UI pages do not use UTF-8
 * STORM-336: Logback version should be upgraded
 * STORM-386: nodejs multilang protocol implementation and examples
 * STORM-500: Add Spinner when UI is loading stats from nimbus
 * STORM-501: Missing StormSubmitter API
 * STORM-493: Workers inherit storm.conf.file/storm.options properties of their supervisor
 * STORM-498: make ZK connection timeout configurable in Kafka spout
 * STORM-428: extracted ITuple interface
 * STORM-508: Update DEVELOPER.md now that Storm has graduated from Incubator
 * STORM-514: Update storm-starter README now that Storm has graduated from Incubator

## 0.9.2-incubating
 * STORM-66: send taskid on initial handshake
 * STORM-342: Contention in Disruptor Queue which may cause out of order or lost messages
 * STORM-338: Move towards idiomatic Clojure style 
 * STORM-335: add drpc test for removing timed out requests from queue
 * STORM-69: Storm UI Visualizations for Topologies
 * STORM-297: Performance scaling with CPU
 * STORM-244: DRPC timeout can return null instead of throwing an exception
 * STORM-63: remove timeout drpc request from its function's request queue
 * STORM-313: Remove log-level-page from logviewer
 * STORM-205: Add REST API To Storm UI
 * STORM-326: tasks send duplicate metrics
 * STORM-331: Update the Kafka dependency of storm-kafka to 0.8.1.1
 * STORM-308: Add support for config_value to {supervisor,nimbus,ui,drpc,logviewer} childopts
 * STORM-309: storm-starter Readme: windows documentation update
 * STORM-318: update storm-kafka to use apache curator-2.4.0
 * STORM-303: storm-kafka reliability improvements
 * STORM-233: Removed inline heartbeat to nimbus to avoid workers being killed when under heavy ZK load
 * STORM-267: fix package name of LoggingMetricsConsumer in storm.yaml.example
 * STORM-265: upgrade to clojure 1.5.1
 * STORM-232: ship JNI dependencies with the topology jar
 * STORM-295: Add storm configuration to define JAVA_HOME
 * STORM-138: Pluggable serialization for multilang
 * STORM-264: Removes references to the deprecated topology.optimize
 * STORM-245: implement Stream.localOrShuffle() for trident
 * STORM-317: Add SECURITY.md to release binaries
 * STORM-310: Change Twitter authentication
 * STORM-305: Create developer documentation
 * STORM-280: storm unit tests are failing on windows
 * STORM-298: Logback file does not include full path for metrics appender fileNamePattern
 * STORM-316: added validation to registermetrics to have timebucketSizeInSecs >= 1
 * STORM-315: Added progress bar when submitting topology
 * STORM-214: Windows: storm.cmd does not properly handle multiple -c arguments
 * STORM-306: Add security documentation
 * STORM-302: Fix Indentation for pom.xml in storm-dist
 * STORM-235: Registering a null metric should blow up early
 * STORM-113: making thrift usage thread safe for local cluster
 * STORM-223: use safe parsing for reading YAML
 * STORM-238: LICENSE and NOTICE files are duplicated in storm-core jar
 * STORM-276: Add support for logviewer in storm.cmd.
 * STORM-286: Use URLEncoder#encode with the encoding specified.
 * STORM-296: Storm kafka unit tests are failing on windows
 * STORM-291: upgrade http-client to 4.3.3
 * STORM-252: Upgrade curator to latest version
 * STORM-294: Commas not escaped in command line
 * STORM-287: Fix the positioning of documentation strings in clojure code
 * STORM-290: Fix a log binding conflict caused by curator dependencies
 * STORM-289: Fix Trident DRPC memory leak
 * STORM-173: Treat command line "-c" option number config values as such
 * STORM-194: Support list of strings in *.worker.childopts, handle spaces
 * STORM-288: Fixes version spelling in pom.xml
 * STORM-208: Add storm-kafka as an external module
 * STORM-285: Fix storm-core shade plugin config
 * STORM-12: reduce thread usage of netty transport
 * STORM-281: fix and issue with config parsing that could lead to leaking file descriptors
 * STORM-196: When JVM_OPTS are set, storm jar fails to detect storm.jar from environment
 * STORM-260: Fix a potential race condition with simulated time in Storm's unit tests
 * STORM-258: Update commons-io version to 2.4
 * STORM-270: don't package .clj files in release jars.
 * STORM-273: Error while running storm topologies on Windows using "storm jar"
 * STROM-247: Replace links to github resources in storm script
 * STORM-263: Update Kryo version to 2.21+
 * STORM-187: Fix Netty error "java.lang.IllegalArgumentException: timeout value is negative"
 * STORM-186: fix float secs to millis long convertion
 * STORM-70: Upgrade to ZK-3.4.5 and curator-1.3.3
 * STORM-146: Unit test regression when storm is compiled with 3.4.5 zookeeper

## 0.9.1-incubating
* Fix to prevent Nimbus from hanging if random data is sent to nimbus thrift port
* Improved support for running on Windows platforms
* Removed dependency on the `unzip` binary
* Switch build system from Leiningen to Maven
* STORM-1: Replaced 0MQ as the default transport with Netty.
* STORM-181: Nimbus now validates topology configuration when topologies are submitted (thanks d2r)
* STORM-182: Storm UI now includes tooltips to document fields (thanks d2r)
* STORM-195: `dependency-reduced-pom.xml` should be in `.gitignore`
* STORM-13: Change license on README.md
* STORM-2: Move all dependencies off of storm-specific builds
* STORM-159: Upload separate source and javadoc jars for maven use
* STORM-149: `storm jar` doesn't work on Windows

## 0.9.0.1
* Update build configuration to force compatibility with Java 1.6

## 0.9.0
* Fixed a netty client issue where sleep times for reconnection could be negative (thanks brndnmtthws)
* Fixed an issue that would cause storm-netty unit tests to fail

## 0.9.0-rc3
* Added configuration to limit ShellBolt internal _pendingWrites queue length (thanks xiaokang)
* Fixed a a netty client issue where sleep times for reconnection could be negative (thanks brndnmtthws)
* Fixed a display issue with system stats in Storm UI (thanks d2r)
* Nimbus now does worker heartbeat timeout checks as soon as heartbeats are updated (thanks d2r)
* The logviewer now determines log file location by examining the logback configuration (thanks strongh)
* Allow tick tuples to work with the system bolt (thanks xumingming)
* Add default configuration values for the netty transport and the ability to configure the number of worker threads (thanks revans2)
* Added timeout to unit tests to prevent a situation where tests would hang indefinitely (thanks d2r)
* Fixed and issue in the system bolt where local mode would not be detected accurately (thanks miofthena)

## 0.9.0-rc2 

* Fixed `storm jar` command to work properly when STORM_JAR_JVM_OPTS is not specified (thanks roadkill001)

## 0.9.0-rc1

 * All logging now done with slf4j
 * Replaced log4j logging system with logback
 * Logs are now limited to 1GB per worker (configurable via logging configuration file)
 * Build upgraded to leiningen 2.0
 * Revamped Trident spout interfaces to support more dynamic spouts, such as a spout who reads from a changing set of brokers
 * How tuples are serialized is now pluggable (thanks anfeng)
 * Added blowfish encryption based tuple serialization (thanks anfeng)
 * Have storm fall back to installed storm.yaml (thanks revans2)
 * Improve error message when Storm detects bundled storm.yaml to show the URL's for offending resources (thanks revans2)
 * Nimbus throws NotAliveException instead of FileNotFoundException from various query methods when topology is no longer alive (thanks revans2)
 * Escape HTML and Javascript appropriately in Storm UI (thanks d2r)
 * Storm's Zookeeper client now uses bounded exponential backoff strategy on failures
 * Automatically drain and log error stream of multilang subprocesses
 * Append component name to thread name of running executors so that logs are easier to read
 * Messaging system used for passing messages between workers is now pluggable (thanks anfeng)
 * Netty implementation of messaging (thanks anfeng)
 * Include topology id, worker port, and worker id in properties for worker processes, useful for logging (thanks d2r)
 * Tick tuples can now be scheduled using floating point seconds (thanks tscurtu)
 * Added log viewer daemon and links from UI to logviewers (thanks xiaokang)
 * DRPC server childopts now configurable (thanks strongh)
 * Default number of ackers to number of workers, instead of just one (thanks lyogavin)
 * Validate that Storm configs are of proper types/format/structure (thanks d2r)
 * FixedBatchSpout will now replay batches appropriately on batch failure (thanks ptgoetz)
 * Can set JAR_JVM_OPTS env variable to add jvm options when calling 'storm jar' (thanks srmelody)
 * Throw error if batch id for transaction is behind the batch id in the opaque value (thanks mrflip)
 * Sort topologies by name in UI (thanks jaked)
 * Added LoggingMetricsConsumer to log all metrics to a file, by default not enabled (thanks mrflip)
 * Add prepare(Map conf) method to TopologyValidator (thanks ankitoshniwal)
 * Bug fix: Supervisor provides full path to workers to logging config rather than relative path (thanks revans2) 
 * Bug fix: Call ReducerAggregator#init properly when used within persistentAggregate (thanks lorcan)
 * Bug fix: Set component-specific configs correctly for Trident spouts

## 0.8.3 (unreleased)

 * Revert zmq layer to not rely on multipart messages to fix issue reported by some users
 * Bug fix: Fix TransactionalMap and OpaqueMap to correctly do multiple updates to the same key in the same batch
 * Bug fix: Fix race condition between supervisor and Nimbus that could lead to stormconf.ser errors and infinite crashing of supervisor
 * Bug fix: Fix default scheduler to always reassign workers in a constrained topology when there are dead executors
 * Bug fix: Fix memory leak in Trident LRUMemoryMapState due to concurrency issue with LRUMap (thanks jasonjckn)
 * Bug fix: Properly ignore NoNodeExists exceptions when deleting old transaction states

## 0.8.2

 * Added backtype.storm.scheduler.IsolationScheduler. This lets you run topologies that are completely isolated at the machine level. Configure Nimbus to isolate certain topologies, and how many machines to give to each of those topologies, with the isolation.scheduler.machines config in Nimbus's storm.yaml. Topologies run on the cluster that are not listed there will share whatever remaining machines there are on the cluster after machines are allocated to the listed topologies.
 * Storm UI now uses nimbus.host to find Nimbus rather than always using localhost (thanks Frostman)
 * Added report-error! to Clojure DSL
 * Automatically throttle errors sent to Zookeeper/Storm UI when too many are reported in a time interval (all errors are still logged) Configured with TOPOLOGY_MAX_ERROR_REPORT_PER_INTERVAL and TOPOLOGY_ERROR_THROTTLE_INTERVAL_SECS
 * Kryo instance used for serialization can now be controlled via IKryoFactory interface and TOPOLOGY_KRYO_FACTORY config
 * Add ability to plug in custom code into Nimbus to allow/disallow topologies to be submitted via NIMBUS_TOPOLOGY_VALIDATOR config
 * Added TOPOLOGY_TRIDENT_BATCH_EMIT_INTERVAL_MILLIS config to control how often a batch can be emitted in a Trident topology. Defaults to 500 milliseconds. This is used to prevent too much load from being placed on Zookeeper in the case that batches are being processed super quickly.
 * Log any topology submissions errors in nimbus.log
 * Add static helpers in Config when using regular maps
 * Make Trident much more memory efficient during failures by immediately removing state for failed attempts when a more recent attempt is seen
 * Add ability to name portions of a Trident computation and have those names appear in the Storm UI
 * Show Nimbus and topology configurations through Storm UI (thanks rnfein)
 * Added ITupleCollection interface for TridentState's and TupleCollectionGet QueryFunction for getting the full contents of a state. MemoryMapState and LRUMemoryMapState implement this
 * Can now submit a topology in inactive state. Storm will wait to call open/prepare on the spouts/bolts until it is first activated.
 * Can now activate, deactive, rebalance, and kill topologies from the Storm UI (thanks Frostman)
 * Can now use --config option to override which yaml file from ~/.storm to use for the config (thanks tjun)
 * Redesigned the pluggable resource scheduler (INimbus, ISupervisor) interfaces to allow for much simpler integrations
 * Added prepare method to IScheduler
 * Added "throws Exception" to TestJob interface
 * Added reportError to multilang protocol and updated Python and Ruby adapters to use it (thanks Lazyshot)
 * Number tuples executed now tracked and shown in Storm UI
 * Added ReportedFailedException which causes a batch to fail without killing worker and reports the error to the UI
 * Execute latency now tracked and shown in Storm UI
 * Adding testTuple methods for easily creating Tuple instances to Testing API (thanks xumingming)
 * Trident now throws an error during construction of a topology when try to select fields that don't exist in a stream (thanks xumingming)
 * Compute the capacity of a bolt based on execute latency and #executed over last 10 minutes and display in UI
 * Storm UI displays exception instead of blank page when there's an error rendering the page (thanks Frostman)
 * Added MultiScheme interface (thanks sritchie)
 * Added MockTridentTuple for testing (thanks emblem)
 * Add whitelist methods to Cluster to allow only a subset of hosts to be revealed as available slots
 * Updated Trident Debug filter to take in an identifier to use when logging (thanks emblem)
 * Number of DRPC server worker threads now customizable (thanks xiaokang)
 * DRPC server now uses a bounded queue for requests to prevent being overloaded with requests (thanks xiaokang)
 * Add __hash__ method to all generated Python Thrift objects so that Python code can read Nimbus stats which use Thrift objects as dict keys
 * Bug fix: Fix for bug that could cause topology to hang when ZMQ blocks sending to a worker that got reassigned
 * Bug fix: Fix deadlock bug due to variant of dining philosophers problem. Spouts now use an overflow buffer to prevent blocking and guarantee that it can consume the incoming queue of acks/fails.
 * Bug fix: Fix race condition in supervisor that would lead to supervisor continuously crashing due to not finding "stormconf.ser" file for an already killed topology
 * Bug fix: bin/storm script now displays a helpful error message when an invalid command is specified
 * Bug fix: fixed NPE when emitting during emit method of Aggregator
 * Bug fix: URLs with periods in them in Storm UI now route correctly
 * Bug fix: Fix occasional cascading worker crashes due when a worker dies due to not removing connections from connection cache appropriately
  
## 0.8.1

 * Exposed Storm's unit testing facilities via the backtype.storm.Testing class. Notable functions are Testing/withLocalCluster and Testing/completeTopology (thanks xumingming)
 * Implemented pluggable spout wait strategy that is invoked when a spout emits nothing from nextTuple or when a spout hits the MAX_SPOUT_PENDING limit
 * Spouts now have a default wait strategy of a 1 millisecond sleep
 * Changed log level of "Failed message" logging to DEBUG
 * Deprecated LinearDRPCTopologyBuilder, TimeCacheMap, and transactional topologies
 * During "storm jar", whether topology is already running or not is checked before submitting jar to save time (thanks jasonjckn)
 * Added BaseMultiReducer class to Trident that provides empty implementations of prepare and cleanup
 * Added Negate builtin operation to reverse a Filter
 * Added topology.kryo.decorators config that allows functions to be plugged in to customize Kryo (thanks jasonjckn)
 * Enable message timeouts when using LocalCluster
 * Multilang subprocesses can set "need_task_ids" to false when emitting tuples to tell Storm not to send task ids back (performance optimization) (thanks barrywhart)
 * Add contains method on Tuple (thanks okapies)
 * Added ISchemableSpout interface
 * Bug fix: When an item is consumed off an internal buffer, the entry on the buffer is nulled to allow GC to happen on that data
 * Bug fix: Helper class for Trident MapStates now clear their read cache when a new commit happens, preventing updates from spilling over from a failed batch attempt to the next attempt
 * Bug fix: Fix NonTransactionalMap to take in an IBackingMap for regular values rather than TransactionalValue (thanks sjoerdmulder)
 * Bug fix: Fix NPE when no input fields given for regular Aggregator
 * Bug fix: Fix IndexOutOfBoundsExceptions when a bolt for global aggregation had a parallelism greater than 1 (possible with splitting, stateQuerying, and multiReduce)
 * Bug fix: Fix "fields size" error that would sometimes occur when splitting a stream with multiple eaches
 * Bug fix: Fix bug where a committer spout (including opaque spouts) could cause Trident batches to fail
 * Bug fix: Fix Trident bug where multiple groupings on same stream would cause tuples to be duplicated to all consumers
 * Bug fix: Fixed error when repartitioning stream twice in a row without any operations in between
 * Bug fix: Fix rare bug in supervisor where it would continuously fail to clean up workers because the worker was already partially cleaned up
 * Bug fix: Fix emitDirect in storm.py

## 0.8.0

 * Added Trident, the new high-level abstraction for intermixing high throughput, stateful stream processing with low-latency distributed querying
 * Added executor abstraction between workers and tasks. Workers = processes, executors = threads that run many tasks from the same spout or bolt.
 * Pluggable scheduler (thanks xumingming)
 * Eliminate explicit storage of task->component in Zookeeper
 * Number of workers can be dynamically changed at runtime through rebalance command and -n switch
 * Number of executors for a component can be dynamically changed at runtime through rebalance command and -e switch (multiple -e switches allowed)
 * Use worker heartbeats instead of task heartbeats (thanks xumingming)
 * UI performance for topologies with many executors/tasks much faster due to optimized usage of Zookeeper (10x improvement)
 * Added button to show/hide system stats (e.g., acker component and stream stats) from the Storm UI (thanks xumingming)
 * Stats are tracked on a per-executor basis instead of per-task basis
 * Major optimization for unreliable spouts and unanchored tuples (will use far less CPU)
 * Revamped internals of Storm to use LMAX disruptor for internal queuing. Dramatic reductions in contention and CPU usage.
 * Numerous micro-optimizations all throughout the codebase to reduce CPU usage.
 * Optimized internals of Storm to use much fewer threads - two fewer threads per spout and one fewer thread per acker.
 * Removed error method from task hooks (to be re-added at a later time)
 * Validate that subscriptions come from valid components and streams, and if it's a field grouping that the schema is correct (thanks xumingming)
 * MemoryTransactionalSpout now works in cluster mode
 * Only track errors on a component by component basis to reduce the amount stored in zookeeper (to speed up UI). A side effect of this change is the removal of the task page in the UI.
 * Add TOPOLOGY-TICK-TUPLE-FREQ-SECS config to have Storm automatically send "tick" tuples to a bolt's execute method coming from the __system component and __tick stream at the configured frequency. Meant to be used as a component-specific configuration.
 * Upgrade Kryo to v2.17
 * Tuple is now an interface and is much cleaner. The Clojure DSL helpers have been moved to TupleImpl
 * Added shared worker resources. Storm provides a shared ExecutorService thread pool by default. The number of threads in the pool can be configured with topology.worker.shared.thread.pool.size
 * Improve CustomStreamGrouping interface to make it more flexible by providing more information
 * Enhanced INimbus interface to allow for forced schedulers and better integration with global scheduler
 * Added assigned method to ISupervisor so it knows exactly what's running and not running
 * Custom serializers can now have one of four constructors: (), (Kryo), (Class), or (Kryo, Class)
 * Disallow ":", ".", and "\" from topology names
 * Errors in multilang subprocesses that go to stderr will be captured and logged to the worker logs (thanks vinodc)
 * Workers detect and warn for missing outbound connections from assignment, drop messages for which there's no outbound connection
 * Zookeeper connection timeout is now configurable (via storm.zookeeper.connection.timeout config)
 * Storm is now less aggressive about halting process when there are Zookeeper errors, preferring to wait until client calls return exceptions.
 * Can configure Zookeeper authentication for Storm's Zookeeper clients via "storm.zookeeper.auth.scheme" and "storm.zookeeper.auth.payload" configs
 * Supervisors only download code for topologies assigned to them
 * Include task id information in task hooks (thanks velvia)
 * Use execvp to spawn daemons (replaces the python launcher process) (thanks ept)
 * Expanded INimbus/ISupervisor interfaces to provide more information (used in Storm/Mesos integration)
 * Bug fix: Realize task ids when worker heartbeats to supervisor. Some users were hitting deserialization problems here in very rare cases (thanks herberteuler)
 * Bug fix: Fix bug where a topology's status would get corrupted to true if nimbus is restarted while status is rebalancing

## 0.7.4

 * Bug fix: Disallow slashes in topology names since it causes Nimbus to break by affecting local filesystem and zookeeper paths
 * Bug fix: Prevent slow loading tasks from causing worker timeouts by launching the heartbeat thread before tasks are loaded

## 0.7.3

 * Changed debug level of "Failed message" logging to DEBUG
 * Bug fix: Fixed critical regression in 0.7.2 that could cause workers to timeout to the supervisors or to Nimbus. 0.7.2 moved all system tasks to the same thread, so if one took a long time it would block the other critical tasks. Now different system tasks run on different threads.

## 0.7.2

NOTE: The change from 0.7.0 in which OutputCollector no longer assumes immutable inputs has been reverted to support optimized sending of tuples to colocated tasks

 * Messages sent to colocated tasks are sent in-memory, skipping serialization (useful in conjunction with localOrShuffle grouping) (thanks xumingming)
 * Upgrade to Clojure 1.4 (thanks sorenmacbeth)
 * Exposed INimbus and ISupervisor interfaces for running Storm on different resource frameworks (like Mesos).
 * Can override the hostname that supervisors report using "storm.local.hostname" config.
 * Make request timeout within DRPC server configurable via "drpc.request.timeout.secs"
 * Added "storm list" command to show running topologies at the command line (thanks xumingming)
 * Storm UI displays the release version (thanks xumingming)
 * Added reportError to BasicOutputCollector
 * Added reportError to BatchOutputCollector
 * Added close method to OpaqueTransactionalSpout coordinator
 * Added "storm dev-zookeeper" command for launching a local zookeeper server. Useful for testing a one node Storm cluster locally. Zookeeper dir configured with "dev.zookeeper.path"
 * Use new style classes for Python multilang adapter (thanks hellp)
 * Added "storm version" command
 * Heavily refactored and simplified the supervisor and worker code
 * Improved error message when duplicate config files found on classpath
 * Print the host and port of Nimbus when using the storm command line client
 * Include as much of currently read output as possible when pipe to subprocess is broken in multilang components
 * Lower supervisor worker start timeout to 120 seconds
 * More debug logging in supervisor
 * "nohup" no longer used by supervisor to launch workers (unnecessary)
 * Throw helpful error message if StormSubmitter used without using storm client script
 * Add Values class as a default serialization
 * Bug fix: give absolute piddir to subprocesses (so that relative paths can be used for storm local dir)
 * Bug fix: Fixed critical bug in transactional topologies where a batch would be considered successful even if the batch didn't finish
 * Bug fix: Fixed critical bug in opaque transactional topologies that would lead to duplicate messages when using pipelining
 * Bug fix: Workers will now die properly if a ShellBolt subprocess dies (thanks tomo)
 * Bug fix: Hide the BasicOutputCollector#getOutputter method, since it shouldn't be a publicly available method
 * Bug fix: Zookeeper in local mode now always gets an unused port. This will eliminate conflicts with other local mode processes or other Zookeeper instances on a local machine. (thanks xumingming)
 * Bug fix: Fixed NPE in CoordinatedBolt it tuples emitted, acked, or failed for a request id that has already timed out. (thanks xumingming)
 * Bug fix: UI no longer errors for topologies with no assigned tasks (thanks xumingming)
 * Bug fix: emitDirect on SpoutOutputCollector now works
 * Bug fix: Fixed NPE when giving null parallelism hint for spout in TransactionalTopologyBuilder (thanks xumingming)

## 0.7.1

 * Implemented shell spout (thanks tomo)
 * Shell bolts can now asynchronously emit/ack messages (thanks tomo)
 * Added hooks for when a tuple is emitted, acked, or failed in bolts or spouts.
 * Added activate and deactivate lifecycle methods on spouts. Spouts start off deactivated.
 * Added isReady method to ITransactionalSpout$Coordinator to give the ability to delay the creation of new batches
 * Generalized CustomStreamGrouping to return the target tasks rather than the indices. Also parameterized custom groupings with TopologyContext. (not backwards compatible)
 * Added localOrShuffle grouping that will send to tasks in the same worker process if possible, or do a shuffle grouping otherwise.
 * Removed parameter from TopologyContext#maxTopologyMessageTimeout (simplification).
 * Storm now automatically sets TOPOLOGY_NAME in the config passed to the bolts and spouts to the name of the topology.
 * Added TOPOLOGY_AUTO_TASK_HOOKS config to automatically add hooks into every spout/bolt for the topology.
 * Added ability to override configs at the command line. These config definitions have the highest priority.
 * Error thrown if invalid (not json-serializable) topology conf used.
 * bin/storm script can now be symlinked (thanks gabrielgrant)
 * Socket timeout for DRPCClient is now configurable
 * Added getThisWorkerPort() method to TopologyContext
 * Added better error checking in Fields (thanks git2samus)
 * Improved Clojure DSL to allow destructuring in bolt/spout methods
 * Added Nimbus stats methods to LocalCluster (thanks KasperMadsen)
 * Added rebalance, activate, deactivate, and killTopologyWithOpts methods to LocalCluster
 * Added custom stream groupings to LinearDRPC API
 * Simplify multilang protocol to use json for all messages (thanks tomoj)
 * Bug fix: Fixed string encoding in ShellBolt protocol to be UTF-8 (thanks nicoo)
 * Bug fix: Fixed race condition in FeederSpout that could lead to dropped messages
 * Bug fix: Quoted arguments with spaces now work properly with storm client script
 * Bug fix: Workers start properly when topology name has spaces
 * Bug fix: UI works properly when there are spaces in topology or spout/bolt names (thanks xiaokang)
 * Bug fix: Tuple$Seq now returns correct count (thanks travisfw)

## 0.7.0

 * Transactional topologies: a new higher level abstraction that enables exactly-once messaging semantics for most computations. Documented on the wiki.
 * Component-specific configurations: Can now set configurations on a per-spout or per-bolt basis. 
 * New batch bolt abstraction that simplifies the processing of batches in DRPC or transactional topologies. A new batch bolt is created per batch and they are automatically cleaned up.
 * Introduction of base classes for various bolt and spout types. These base classes are in the backtype.storm.topology.base package and provide empty implementations for commonly unused methods
 * CoordinatedBolt generalized to handle non-linear topologies. This will make it easy to implement a non-linear DRPC topology abstraction.
 * Can customize the JVM options for Storm UI with new ui.childopts config
 * BigIntegers are now serializable by default
 * All bolts/spouts now emit a system stream (id "__system"). Currently it only emits startup events, but may emit other events in the future.
 * Optimized tuple trees for batch processing in DRPC and transactional topologies. Only the coordination tuples are anchored. OutputCollector#fail still works because CoordinatedBolt will propagate the fail to all other tuples in the batch. 
 * CoordinatedBolt moved to backtype.storm.coordination package
 * Clojure test framework significantly more composable
 * Massive internal refactorings and simplifications, including changes to the Thrift definition for storm topologies.
 * Optimized acking system. Bolts with zero or more than one consumer used to send an additional ack message. Now those are no longer sent.
 * Changed interface of CustomStreamGrouping to receive a List<Object> rather than a Tuple.
 * Added "storm.zookeeper.retry.times" and "storm.zookeeper.retry.interval" configs (thanks killme2008)
 * Added "storm help" and "storm help {cmd}" to storm script (thanks kachayev)
 * Logging now always goes to logs/ in the Storm directory, regardless of where you launched the daemon (thanks haitaoyao)
 * Improved Clojure DSL: can emit maps and Tuples implement the appropriate interfaces to integrate with Clojure's seq functions (thanks schleyfox)
 * Added "ui.childopts" config (thanks ddillinger)
 * Bug fix: OutputCollector no longer assumes immutable inputs [NOTE: this was reverted in 0.7.2 because it conflicts with sending tuples to colocated tasks without serialization]
 * Bug fix: DRPC topologies now throw a proper error when no DRPC servers are configured instead of NPE (thanks danharvey)
 * Bug fix: Fix local mode so multiple topologies can be run on one LocalCluster
 * Bug fix: "storm supervisor" now uses supervisor.childopts instead of nimbus.childopts (thanks ddillinger)
 * Bug fix: supervisor.childopts and nimbus.childopts can now contain whitespace. Previously only the first token was taken from the string
 * Bug fix: Make TopologyContext "getThisTaskIndex" and "getComponentTasks" consistent
 * Bug fix: Fix NoNodeException that would pop up with task heartbeating under heavy load
 * Bug fix: Catch InterruptedExceptions appropriately in local mode so shutdown always works properly

## 0.6.2

 * Automatically delete old files in Nimbus's inbox. Configurable with "nimbus.cleanup.inbox.freq.secs" and "nimbus.inbox.jar.expiration.secs"
 * Redirect System.out and System.err to log4j
 * Added "topology.worker.child.opts" config, for topology-configurable worker options.
 * Use Netflix's Curator library for Zookeeper communication. Workers now reconnect to Zookeeper rather than crash when there's a disconnection.
 * Bug fix: DRPC server no longer hangs with too many concurrent requests. DPRC server now requires two ports: "drpc.port" and "drpc.invocations.port"
 * Bug fix: Multilang resources are now extracted from the relevant jar on the classpath when appropriate. Previously an error would be thrown if the resources/ dir was in a jar in local mode.
 * Bug fix: Fix race condition in unit testing where time simulation fails to detect that Storm cluster is waiting due to threads that are not alive
 * Bug fix: Fix deadlock in Nimbus that could be triggered by a kill command.

## 0.6.1

 * storm client "activate" and "deactivate" commands
 * storm client "rebalance" command
 * Nimbus will automatically detect and cleanup corrupt topologies (this would previously give an error of the form "file storm...ser cannot be found").
 * "storm" client will not run unless it's being used from a release. 
 * Topology jar path now passed in using a java property rather than an environment variable.
 * LD\_LIBRARY\_PATH environment variable is now set on worker processes appropriately.
 * Replaced jvyaml with snakeyaml. UTF-8 YAML files should now work properly. 
 * Upgraded httpclient, httpcore, and commons-codec dependencies.

## 0.6.0

 * New serialization system based on Kryo
 * Component and stream ids are now strings
 * Pluggable stream groupings
 * Storm now chooses an unused port for Zookeeper in local mode instead of crashing when 2181 was in use.
 * Better support for defining topologies in non-JVM languages. The Thrift structure for topologies now allows you to specify components using a Java class name and a list of arguments to that class's constructor.
 * Bug fix: errors during the preparation phase of spouts or bolts will be reported to the Storm UI 
 * Bug fix: Fixed bugs related to LinearDRPC topologies where the last bolt implements FinishedCallback 
 * Bug fix: String greater than 64K will now serialize properly 
 * Generalized type of anchors in OutputCollector methods to Collection from List. 
 * Improved logging throughout.
 * In the "worker.childopts" config, %ID% will be replaced by the worker port. 
 * Significant internal refactorings to clean up the codebase. 

## 0.5.4

 * LinearDRPCTopologyBuilder, a polished DRPC implementation, 
 * Improved custom serialization support. no longer need to provide "token" ids. 
 * Fallback on Java serialization by default. Can be turned off by setting "topology.fall.back.on.java.serialization" to false. 
 * Improved "storm kill" command. Can override the wait time with "-w" flag.
 * Display topology status in Storm UI
 * Changed Thrift namespace to avoid conflicts
 * Better error messages throughout
 * Storm UI port is configurable through "ui.port" 
 * Minor improvements to Clojure DSL 

## 0.5.3

 * Nimbus and supervisor daemons can now share a local dir. 
 * Greatly improved Clojure DSL for creating topologies.
 * Increased the default timeouts for startup of workers and tasks.
 * Added the commands "localconfvalue", "remoteconfvalue", and "repl" to the storm script.
 * Better error message when "storm jar" can't find the nimbus host in the configuration. 

## 0.5.2

 * No longer need any native dependencies to run Storm in local mode. Storm now uses a pure Java messaging system in local mode
 * Fixed logging configurations so that logging is no longer suppressed when including the Storm release jars on the classpath in local mode. 

## 0.5.1

 * Changed ISerialization's "accept" interface to not annotate the Class with the generic type
 * Made Config class implement Map and added helper methods for setting common configs
 
## 0.5.0
 
 * Initial release!<|MERGE_RESOLUTION|>--- conflicted
+++ resolved
@@ -1,9 +1,6 @@
 ## 1.0.0
-<<<<<<< HEAD
  * STORM-1176: Checkpoint window evaluated/expired state
  * STORM-1494: Add link to supervisor log in Storm UI
-=======
->>>>>>> b0e69606
  * STORM-1496: Nimbus periodically throws blobstore-related exception
  * STORM-1484: ignore subproject .classpath & .project file
  * STORM-1478: make bolts getComponentConfiguration method cleaner/simpler
@@ -295,10 +292,6 @@
  * STORM-742: Let ShellBolt treat all messages to update heartbeat
  * STORM-992: A bug in the timer.clj might cause unexpected delay to schedule new event
 
-<<<<<<< HEAD
-
-=======
->>>>>>> STORM-1499
 ## 0.10.0-beta1
  * STORM-873: Flux does not handle diamond topologies
 
