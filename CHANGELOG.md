## 1.0.2
<<<<<<< HEAD
 * STORM-1890 ensure we refetch static resources after package build
=======
 * STORM-1977: Restore logic: give up leadership when elected as leader but doesn't have one or more topology codes on local 
 * STORM-1730: LocalCluster#shutdown() does not terminate all storm threds/thread pools.
 * STORM-1976: STORM-1976 Remove cleanup-corrupt-topologies!
>>>>>>> 7936de9f
 * STORM-1939: Frequent InterruptedException raised by ShellBoltMessageQueue.poll
 * STORM-1968: Storm logviewer does not work for nimbus.log in secure cluster
 * STORM-1928: ShellSpout should check heartbeat while ShellSpout is waiting for subprocess to sync
 * STORM-1922: Supervisor summary default order by host
 * STORM-1956: Disabling Backpressure by default
 * STORM-1934: Fix race condition between sync-supervisor and sync-processes
 * STORM-1895: blobstore replication-factor argument
 * STORM-118: Docs: typo in transactional-commit-flow.png
 * STORM-1633: Document blobstore to command-line-client.md
 * STORM-1899: Release HBase connection when topology shutdown
 * STORM-1844: Some tests are flaky due to low timeout
 * STORM-1946: initialize lastHeartbeatTimestamp before starting heartbeat task
 * STORM-1941 Nimbus discovery can fail when zookeeper reconnect happens
 * STORM-1937 Fix WindowTridentProcessor cause NullPointerException
 * STORM-1924: Add a config file parameter to HDFS test topologies
 * STORM-1705: Cap number of retries for a failed message
 * STORM-1884: Prioritize pendingPrepare over pendingCommit
 * STORM-1575: fix TwitterSampleSpout NPE on close
 * STORM-1874: Update logger private permissions
 * STORM-1865: update command line client document
 * STORM-1771: HiveState should flushAndClose before closing old or idle Hive connections
 * STORM-1882: Expose TextFileReader public
 * STORM-1864 : StormSubmitter should throw respective exceptions and log respective errors for registered submitter hook invocation
 * STORM-1887: Fixed help message for set_log_level command
 * STORM-1878: Flux can now handle IStatefulBolts
 * STORM-1861: Storm submit command returns exit code of 0 even when it fails.
 * STORM-1755: Revert the kafka client version upgrade in storm-kafka module
 * STORM-1853: Replace ClassLoaderObjectInputStream with ObjectInputStream
 * STORM-1868: Modify TridentKafkaWordCount to run in distributed mode
 * STORM-1859: Ack late tuples in windowed mode
 * STORM-1851: Fix default nimbus impersonation authorizer config
 * STORM-1848: Make KafkaMessageId and Partition serializable to support event logging
 * STORM-1862: Flux ShellSpout and ShellBolt can't emit to named streams
 * Storm-1728: TransactionalTridentKafkaSpout error
 * STORM-1850: State Checkpointing Documentation update
 * STORM-1674: Idle KafkaSpout consumes more bandwidth than needed
 * STORM-1842: Forward references in storm.thrift cause tooling issues
 * STORM-1745: Add partition to log output in PartitionManager
 * STORM-1735: Nimbus should log that replication succeeded when min replicas was reached exactly
 * STORM-1835: add lock info in thread dump
 * STORM-1749: Fix storm-starter github links
 * STORM-1764: Pacemaker is throwing some stack traces
 * STORM-1761: Storm-Solr Example Throws ArrayIndexOutOfBoundsException in Remote Cluster Mode
 * STORM-1756: Explicitly null KafkaServer reference in KafkaTestBroker to prevent out of memory on large test classes.
 * STORM-1750: Ensure worker dies when report-error-and-die is called.
 * STORM-1715: using Jedis Protocol.DEFAULT_HOST to replace DEFAULT_HOST
 * STORM-1713: Replace NotImplementedException with UnsupportedOperationException
 * STORM-1678: abstract batch processing to common api `BatchHelper`
 * STORM-1773: Utils.javaDeserialize() doesn't work with primitive types
 * STORM-1661: Introduce a config to turn off blobstore acl validation in insecure mode

## 1.0.1
 * STORM-1741: remove unconditional setting of JAVA_HOME from storm-env.sh
 * STORM-1739: update the minor JAVA version dependency in 0.10.0 and above
 * STORM-1727: document 1.0 package renaming and how to use the migration tool
 * STORM-1733: Flush stdout and stderr before calling "os.execvp" to prevent log loss.
 * STORM-1729: Get rid of reflections while recording stats
 * STORM-1731: Avoid looking up debug / backpressure enable flags within critical path
 * STORM-1535: Make sure hdfs key tab login happens only once for multiple bolts/executors.
 * STORM-1725: Kafka Spout New Consumer API - KafkaSpoutRetryExponential Backoff method should use HashMap instead of TreeMap not to throw Exception
 * STORM-1544: Document Debug/Sampling of Topologies
 * STORM-1679: add storm Scheduler documents
 * STORM-1704: When logviewer_search.html opens daemon file, next search always show no result
 * STORM-1714: StatefulBolts ends up as normal bolts while using TopologyBuilder.setBolt without parallelism
 * STORM-1683: only check non-system streams by default
 * STORM-1680: Provide configuration to set min fetch size in KafkaSpout
 * STORM-1649: Optimize Kryo instaces creation in HBaseWindowsStore
 * STORM-1696: status not sync if zk fails in backpressure
 * STORM-1693: Move stats cleanup to executor shutdown
 * STORM-1585: Add DDL support for UDFs in storm-sql
 * STORM-1681: Bug in scheduling cyclic topologies when scheduling with RAS
 * STORM-1706: Add RELEASE and storm-env.sh to storm-diet assembly
 * STORM-1613: Upgraded HBase version to 1.1.0
 * STORM-1687: divide by zero in stats

## 1.0.0
 * STORM-1670: LocalState#get(String) can throw FileNotFoundException which may result supervisor.clj#sync-processes stop assigning new workers/assignments
 * STORM-1677: Test resource files are excluded from source distribution, which makes logviewer-test failing
 * STORM-676: Storm Trident support for sliding/tumbling windows
 * STORM-1671: Enable logviewer to delete a dir without yaml
 * STORM-822: Kafka Spout New Consumer API
 * STORM-1673: log4j2/worker.xml refers old package of LoggerMetricsConsumer
 * STORM-1632 Disable event logging by default
 * STORM-1667: Log the IO exception when deleting worker pid dir
 * STORM-1669: Fix SolrUpdateBolt flush bug
 * STORM-1668: Flux silently fails while setting a non-existent property.
 * STORM-1573: Add batch support for MongoInsertBolt
 * STORM-1660: remove flux gitignore file and move rules to top level gitignore
 * STORM-1622: Rename classes with older third party shaded packages
 * STORM-1537: Upgrade to kryo 3
 * STORM-1556: nimbus.clj/wait-for-desired-code-replication wrong reset for current-replication-count-jar in local mode
 * STORM-1636: Supervisor shutdown with worker id pass in being nil
 * STORM-1641: make subtree node creation consistent
 * STORM-1604: Delayed transition should handle NotALeaderException
 * STORM-1602: Blobstore UTs are failed on Windows
 * STORM-1629: Files/move doesn't work properly with non-empty directory in Windows
 * STORM-1616: Add RAS API for Trident
 * STORM-1483: add storm-mongodb connector
 * STORM-1614: backpressure init and cleanup changes
 * STORM-1549: Add support for resetting tuple timeout from bolts via the OutputCollector
 * STORM-971: Metric for messages lost due to kafka retention
 * STORM-1608: Fix stateful topology acking behavior
 * STORM-1609: Netty Client is not best effort delivery on failed Connection
 * STORM-1620: Update curator to fix CURATOR-209
 * STORM-1469: Decommission SimpleTransportPlugin and configuration
 * STORM-1469: Adding Plain Sasl Transport Plugin
 * STORM-1588: Do not add event logger details if number of event loggers is zero
 * STORM-1606: print the information of testcase which is on failure
 * STORM-1436: Set Travis Heap size to fit in memory limits in travis builds.
 * STORM-1529: Change default worker temp directory location for workers
 * STORM-1543: DRPCSpout should always try to reconnect disconnected DRPCInvocationsClient
 * STORM-1561: Supervisor should relaunch worker if assignments have changed
 * STORM-1601: Check if /backpressure/storm-id node exists before requesting children
 * STORM-1574: Better handle backpressure exception etc.
 * STORM-1587: Avoid NPE while prining Metrics
 * STORM-1570: Storm SQL support for nested fields and array
 * STORM-1576: fix ConcurrentModificationException in addCheckpointInputs
 * STORM-1521: When using Kerberos login from keytab with multiple bolts/executors ticket is not renewed
 * STORM-1488: UI Topology Page component last error timestamp is from 1970
 * STORM-1542: Remove profile action retry in case of non-zero exit code
 * STORM-1540: Fix Debug/Sampling for Trident
 * STORM-1569: Allowing users to specify the nimbus thrift server queue size.
 * STORM-1552: Fix topology event sampling log dir 
 * STORM-1511: min/max operations support on a trident stream
 * STORM-1522: REST API throws invalid worker log links
 * STORM-1532: Fix readCommandLineOpts to parse JSON correctly
 * STORM-1541: Change scope of 'hadoop-minicluster' to test
 * STORM-1539: Improve Storm ACK-ing performance
 * STORM-1519: Storm syslog logging not confirming to RFC5426 3.1
 * STORM-1533: IntegerValidator for metric consumer parallelism hint
 * STORM-1534: Pick correct version of jackson-annotations jar
 * STORM-1476: Filter -c options from args and add them as part of storm.options
 * STORM-1520: Nimbus Clojure/Zookeeper issue ("stateChanged" method not found)
 * STORM-1531: Junit and mockito dependencies need to have correct scope defined in storm-elasticsearch pom.xml
 * STORM-1526: Improve Storm core performance
 * STORM-1524: Add Pluggable daemon metrics Reporters
 * STORM-1517: Add peek api in trident stream
 * STORM-1455: kafka spout should not reset to the beginning of partition when offsetoutofrange exception occurs
 * STORM-1518: Backport of STORM-1504
 * STORM-1505: Add map, flatMap and filter functions in trident stream
 * STORM-1510: Fix broken nimbus log link
 * STORM-1503: Worker should not crash on failure to send heartbeats to Pacemaker/ZK
 * STORM-1176: Checkpoint window evaluated/expired state
 * STORM-1494: Add link to supervisor log in Storm UI
 * STORM-1496: Nimbus periodically throws blobstore-related exception
 * STORM-1484: ignore subproject .classpath & .project file
 * STORM-1478: make bolts getComponentConfiguration method cleaner/simpler
 * STORM-1499: fix wrong package name for storm trident
 * STORM-1463: added file scehma to log4j config files for windows env
 * STORM-1485: DRPC Connectivity Issues
 * STORM-1486: Fix storm-kafa documentation
 * STORM-1214: add javadoc for Trident Streams and Operations
 * STORM-1450: Fix minor bugs and refactor code in ResourceAwareScheduler
 * STORM-1452: Fixes profiling/debugging out of the box
 * STORM-1406: Add MQTT Support
 * STORM-1473: enable log search for daemon logs
 * STORM-1472: Fix the errorTime bug and show the time to be readable
 * STORM-1466: Move the org.apache.thrift7 namespace to something correct/sensible
 * STORM-1470: Applies shading to hadoop-auth, cleaner exclusions
 * STORM-1467: Switch apache-rat plugin off by default, but enable for Travis-CI
 * STORM-1468: move documentation to asf-site branch
 * STORM-1199: HDFS Spout Implementation.
 * STORM-1453: nimbus.clj/wait-for-desired-code-replication prints wrong log message
 * STORM-1419: Solr bolt should handle tick tuples
 * STORM-1175: State store for windowing operations
 * STORM-1202: Migrate APIs to org.apache.storm, but try to provide some form of backwards compatability
 * STORM-468: java.io.NotSerializableException should be explained
 * STORM-1348: refactor API to remove Insert/Update builder in Cassandra connector
 * STORM-1206: Reduce logviewer memory usage through directory stream
 * STORM-1219: Fix HDFS and Hive bolt flush/acking
 * STORM-1150: Fix the authorization of Logviewer in method authorized-log-user?
 * STORM-1418: improve debug logs for some external modules
 * STORM-1415: Some improvements for trident map StateUpdater
 * STORM-1414: Some improvements for multilang JsonSerializer
 * STORM-1408: clean up the build directory created by tests
 * STORM-1425: Tick tuples should be acked like normal tuples
 * STORM-1432: Spurious failure in storm-kafka test 
 * STORM-1449: Fix Kafka spout to maintain backward compatibility
 * STORM-1458: Add check to see if nimbus is already running.
 * STORM-1462: Upgrade HikariCP to 2.4.3
 * STORM-1457: Avoid collecting pending tuples if topology.debug is off
 * STORM-1430: ui worker checkboxes
 * STORM-1423: storm UI in a secure env shows error even when credentials are present
 * STORM-702: Exhibitor support
 * STORM-1160: Add hadoop-auth dependency needed for storm-core
 * STORM-1404: Fix Mockito test failures in storm-kafka.
 * STORM-1379: Removed Redundant Structure
 * STORM-706: Clarify examples README for IntelliJ.
 * STORM-1396: Added backward compatibility method for File Download
 * STORM-695: storm CLI tool reports zero exit code on error scenario
 * STORM-1416: Documentation for state store
 * STORM-1426: keep backtype.storm.tuple.AddressedTuple and delete duplicated backtype.storm.messaging.AddressedTuple
 * STORM-1417: fixed equals/hashCode contract in CoordType
 * STORM-1422: broken example in storm-starter tutorial
 * STORM-1429: LocalizerTest fix
 * STORM-1401: removes multilang-test
 * STORM-1424: Removed unused topology-path variable
 * STORM-1427: add TupleUtils/listHashCode method and delete tuple.clj
 * STORM-1413: remove unused variables for some tests
 * STORM-1412: null check should be done in the first place
 * STORM-1210: Set Output Stream id in KafkaSpout
 * STORM-1397: Merge conflict from Pacemaker merge
 * STORM-1373: Blobstore API sample example usage
 * STORM-1409: StormClientErrorHandler is not used
 * STORM-1411: Some fixes for storm-windowing
 * STORM-1399: Blobstore tests should write data to `target` so it gets removed when running `mvn clean`
 * STORM-1398: Add back in TopologyDetails.getTopology
 * STORM-898: Add priorities and per user resource guarantees to Resource Aware Scheduler
 * STORM-1187: Support windowing based on tuple ts.
 * STORM-1400: Netty Context removeClient() called after term() causes NullPointerException.
 * STORM-1383: Supervisors should not crash if nimbus is unavailable
 * STORM-1381: Client side topology submission hook.
 * STORM-1376: Performance slowdown due excessive zk connections and log-debugging
 * STORM-1395: Move JUnit dependency to top-level pom
 * STORM-1372: Merging design and usage documents for distcache
 * STORM-1393: Update the storm.log.dir function, add doc for logs
 * STORM-1377: nimbus_auth_test: very short timeouts causing spurious failures
 * STORM-1388: Fix url and email links in README file
 * STORM-1389: Removed creation of projection tuples as they are already available
 * STORM-1179: Create Maven Profiles for Integration Tests.
 * STORM-1387: workers-artifacts directory configurable, and default to be under storm.log.dir.
 * STORM-1211: Add trident state and query support for cassandra connector
 * STORM-1359: Change kryo links from google code to github
 * STORM-1385: Divide by zero exception in stats.clj
 * STORM-1370: Bug fixes for MultitenantScheduler
 * STORM-1374: fix random failure on WindowManagerTest
 * STORM-1040: SQL support for Storm.
 * STORM-1364: Log storm version on daemon start
 * STORM-1375: Blobstore broke Pacemaker
 * STORM-876: Blobstore/DistCache Support
 * STORM-1361: Apache License missing from two Cassandra files
 * STORM-756: Handle taskids response as soon as possible
 * STORM-1218: Use markdown for JavaDoc.
 * STORM-1075: Storm Cassandra connector.
 * STORM-965: excessive logging in storm when non-kerberos client tries to connect
 * STORM-1341: Let topology have own heartbeat timeout for multilang subprocess
 * STORM-1207: Added flux support for IWindowedBolt
 * STORM-1352: Trident should support writing to multiple Kafka clusters.
 * STORM-1220: Avoid double copying in the Kafka spout.
 * STORM-1340: Use Travis-CI build matrix to improve test execution times
 * STORM-1126: Allow a configMethod that takes no arguments (Flux)
 * STORM-1203: worker metadata file creation doesn't use storm.log.dir config
 * STORM-1349: [Flux] Allow constructorArgs to take Maps as arguments
 * STORM-126: Add Lifecycle support API for worker nodes
 * STORM-1213: Remove sigar binaries from source tree
 * STORM-885:  Heartbeat Server (Pacemaker)
 * STORM-1221: Create a common interface for all Trident spout.
 * STORM-1198: Web UI to show resource usages and Total Resources on all supervisors
 * STORM-1167: Add windowing support for storm core.
 * STORM-1215: Use Async Loggers to avoid locking  and logging overhead
 * STORM-1204: Logviewer should graceful report page-not-found instead of 500 for bad topo-id etc
 * STORM-831: Add BugTracker and Central Logging URL to UI
 * STORM-1208: UI: NPE seen when aggregating bolt streams stats
 * STORM-1016: Generate trident bolt ids with sorted group names
 * STORM-1190: System Load too high after recent changes
 * STORM-1098: Nimbus hook for topology actions.
 * STORM-1145: Have IConnection push tuples instead of pull them
 * STORM-1191: bump timeout by 50% due to intermittent travis build failures
 * STORM-794: Modify Spout async loop to treat activate/deactivate ASAP
 * STORM-1196: Upgrade to thrift 0.9.3
 * STORM-1155: Supervisor recurring health checks
 * STORM-1189: Maintain wire compatability with 0.10.x versions of storm.
 * STORM-1185: replace nimbus.host with nimbus.seeds
 * STORM-1164: Code cleanup for typos, warnings and conciseness.
 * STORM-902: Simple Log Search.
 * STORM-1052: TridentKafkaState uses new Kafka Producer API.
 * STORM-1182: Removing and wrapping some exceptions in ConfigValidation to make code cleaner
 * STORM-1134. Windows: Fix log4j config.
 * STORM-1127: allow for boolean arguments (Flux)
 * STORM-1138: Storm-hdfs README should be updated with Avro Bolt information
 * STORM-1154: SequenceFileBolt needs unit tests
 * STORM-162: Load Aware Shuffle Grouping
 * STORM-1158: Storm metrics to profile various storm functions
 * STORM-1161: Add License headers and add rat checks to builds
 * STORM-1165: normalize the scales of CPU/Mem/Net when choosing the best node for Resource Aware Scheduler
 * STORM-1163: use rmr rather than rmpath for remove worker-root
 * STORM-1170: Fix the producer alive issue in DisruptorQueueTest
 * STORM-1168: removes noisy log message & a TODO
 * STORM-1143: Validate topology Configs during topology submission
 * STORM-1157: Adding dynamic profiling for worker, restarting worker, jstack, heap dump, and profiling
 * STORM-1123: TupleImpl - Unnecessary variable initialization.
 * STORM-1153: Use static final instead of just static for class members.
 * STORM-817: Kafka Wildcard Topic Support.
 * STORM-40: Turn worker garbage collection and heapdump on by default.
 * STORM-1152: Change map keySet iteration to entrySet iteration for efficiency.
 * STORM-1147: Storm JDBCBolt should add validation to ensure either insertQuery or table name is specified and not both.
 * STORM-1151: Batching in DisruptorQueue
 * STORM-350: Update disruptor to latest version (3.3.2)
 * STORM-697: Support for Emitting Kafka Message Offset and Partition
 * STORM-1074: Add Avro HDFS bolt
 * STORM-566: Improve documentation including incorrect Kryo ser. framework docs
 * STORM-1073: Refactor AbstractHdfsBolt
 * STORM-1128: Make metrics fast
 * STORM-1122: Fix the format issue in Utils.java
 * STORM-1111: Fix Validation for lots of different configs
 * STORM-1125: Adding separate ZK client for read in Nimbus ZK State
 * STORM-1121: Remove method call to avoid overhead during topology submission time
 * STORM-1120: Fix keyword (schema -> scheme) from main-routes
 * STORM-1115: Stale leader-lock key effectively bans all nodes from becoming leaders
 * STORM-1119: Create access logging for all daemons
 * STORM-1117: Adds visualization-init route previously missing
 * STORM-1118: Added test to compare latency vs. throughput in storm.
 * STORM-1110: Fix Component Page for system components
 * STORM-1093: Launching Workers with resources specified in resource-aware schedulers
 * STORM-1102: Add a default flush interval for HiveBolt
 * STORM-1112: Add executor id to the thread name of the executor thread for debug
 * STORM-1079: Batch Puts to HBase
 * STORM-1084: Improve Storm config validation process to use java annotations instead of *_SCHEMA format
 * STORM-1106: Netty should not limit attempts to reconnect
 * STORM-1103: Changes log message to DEBUG from INFO
 * STORM-1104: Nimbus HA fails to find newly downloaded code files
 * STORM-1087: Avoid issues with transfer-queue backpressure.
 * STORM-893: Resource Aware Scheduling (Experimental)
 * STORM-1095: Tuple.getSourceGlobalStreamid() has wrong camel-case naming
 * STORM-1091: Add unit test for tick tuples to HiveBolt and HdfsBolt
 * STORM-1090: Nimbus HA should support `storm.local.hostname`
 * STORM-820: Aggregate topo stats on nimbus, not ui
 * STORM-412: Allow users to modify logging levels of running topologies
 * STORM-1078: Updated RateTracker to be thread safe
 * STORM-1082: fix nits for properties in kafka tests
 * STORM-993: include uptimeSeconds as JSON integer field
 * STORM-1053: Update storm-kafka README for new producer API confs.
 * STORM-1058: create CLI kill_workers to kill workers on a supervisor node
 * STORM-1063: support relative log4j conf dir for both daemons and workers
 * STORM-1059: Upgrade Storm to use Clojure 1.7.0
 * STORM-1069: add check case for external change of 'now' value.
 * STORM-969: HDFS Bolt can end up in an unrecoverable state.
 * STORM-1068: Configure request.required.acks to be 1 in KafkaUtilsTest for sync
 * STORM-1017: If ignoreZkOffsets set true,KafkaSpout will reset zk offset when recover from failure.
 * STORM-1054: Excessive logging ShellBasedGroupsMapping if the user doesn't have any groups.
 * STORM-954: Toplogy Event Inspector
 * STORM-862: Pluggable System Metrics
 * STORM-1032: Add generics to component configuration methods
 * STORM-886: Automatic Back Pressure
 * STORM-1037: do not remove storm-code in supervisor until kill job
 * STORM-1007: Add more metrics to DisruptorQueue
 * STORM-1011: HBaseBolt default mapper should handle null values
 * STORM-1019: Added missing dependency version to use of org.codehaus.mojo:make-maven-plugin
 * STORM-1020: Document exceptions in ITuple & Fields
 * STORM-1025: Invalid links at https://storm.apache.org/about/multi-language.html
 * STORM-1010: Each KafkaBolt could have a specified properties.
 * STORM-1008: Isolate the code for metric collection and retrieval from DisruptorQueue
 * STORM-991: General cleanup of the generics (storm.trident.spout package)
 * STORM-1000: Use static member classes when permitted 
 * STORM-1003: In cluster.clj replace task-id with component-id in the declaration
 * STORM-1013: [storm-elasticsearch] Expose TransportClient configuration Map to EsConfig
 * STORM-1012: Shading jackson.
 * STORM-974: [storm-elasticsearch] Introduces Tuple -> ES document mapper to get rid of constant field mapping (source, index, type)
 * STORM-978: [storm-elasticsearch] Introduces Lookup(or Query)Bolt which emits matched documents from ES
 * STORM-851: Storm Solr connector
 * STORM-854: [Storm-Kafka] KafkaSpout can set the topic name as the output streamid
 * STORM-990: Refactored TimeCacheMap to extend RotatingMap
 * STORM-829: Hadoop dependency confusion
 * STORM-166: Nimbus HA
 * STORM-976: Config storm.logback.conf.dir is specific to previous logging framework
 * STORM-995: Fix excessive logging
 * STORM-837: HdfsState ignores commits
 * STORM-938: storm-hive add a time interval to flush tuples to hive.
 * STORM-964: Add config (with small default value) for logwriter to restrict its memory usage
 * STORM-980: Re-include storm-kafka tests from Travis CI build
 * STORM-960: HiveBolt should ack tuples only after flushing.
 * STORM-951: Storm Hive connector leaking connections.
 * STORM-806: use storm.zookeeper.connection.timeout in storm-kafka ZkState when newCurator
 * STORM-809: topology.message.timeout.secs should not allow for null or <= 0 values
 * STORM-847: Add cli to get the last storm error from the topology
 * STORM-864: Exclude storm-kafka tests from Travis CI build
 * STORM-477: Add warning for invalid JAVA_HOME
 * STORM-826: Update KafkaBolt to use the new kafka producer API
 * STORM-912: Support SSL on Logviewer
 * STORM-934: The current doc for topology ackers is outdated
 * STORM-160: Allow ShellBolt to set env vars (particularly PATH)
 * STORM-937: Changing noisy log level from info to debug
 * STORM-931: Python Scripts to Produce Formatted JIRA and GitHub Join
 * STORM-924: Set the file mode of the files included when packaging release packages
 * STORM-799: Use IErrorReport interface more broadly
 * STORM-926: change pom to use maven-shade-plugin:2.2
 * STORM-942: Add FluxParser method parseInputStream() to eliminate disk usage
 * STORM-67: Provide API for spouts to know how many pending messages there are
 * STORM-918: Storm CLI could validate arguments/print usage
 * STORM-859: Add regression test of STORM-856
 * STORM-913: Use Curator's delete().deletingChildrenIfNeeded() instead of zk/delete-recursive
 * STORM-968: Adding support to generate the id based on names in Trident
 * STORM-845: Storm ElasticSearch connector
 * STORM-988: supervisor.slots.ports should not allow duplicate element values
 * STORM-975: Storm-Kafka trident topology example
 * STORM-958: Add config for init params of group mapping service
 * STORM-949: On the topology summary UI page, last shown error should have the time and date
 * STORM-1142: Some config validators for positive ints need to allow 0
 * STORM-901: Worker Artifacts Directory
 * STORM-1144: Display requested and assigned cpu/mem resources for schedulers in UI
 * STORM-1217: making small fixes in RAS

## 0.10.2
 * STORM-1834: Documentation How to Generate Certificates For Local Testing SSL Setup
 * STORM-1754: Correct java version in 0.10.x storm-starter
 * STORM-1750: Ensure worker dies when report-error-and-die is called.
 * STORM-1739: update the minor JAVA version dependency in 0.10.0 and above
 * STORM-1733: Flush stdout and stderr before calling "os.execvp" to prevent log loss

## 0.10.1
 * STORM-584: Fix logging for LoggingMetricsConsumer metrics.log file
 * STORM-1596: Do not use single Kerberos TGT instance between multiple threads
 * STORM-1481: avoid Math.abs(Integer) get a negative value
 * STORM-1121: Deprecate test only configuraton nimbus.reassign
 * STORM-1180: FLUX logo wasn't appearing quite right
 * STORM-1482: add missing 'break' for RedisStoreBolt

## 0.10.0
 * STORM-1096: Fix some issues with impersonation on the UI
 * STORM-581: Add rebalance params to Storm REST API
 * STORM-1108: Fix NPE in simulated time
 * STORM-1099: Fix worker childopts as arraylist of strings
 * STORM-1094: advance kafka offset when deserializer yields no object
 * STORM-1066: Specify current directory when supervisor launches a worker
 * STORM-1012: Shaded everything that was not already shaded
 * STORM-967: Shaded everything that was not already shaded
 * STORM-922: Shaded everything that was not already shaded
 * STORM-1042: Shaded everything that was not already shaded
 * STORM-1026: Adding external classpath elements does not work
 * STORM-1055: storm-jdbc README needs fixes and context
 * STORM-1044: Setting dop to zero does not raise an error
 * STORM-1050: Topologies with same name run on one cluster
 * STORM-1005: Supervisor do not get running workers after restart.
 * STORM-803: Better CI logs
 * STORM-1027: Use overflow buffer for emitting metrics
 * STORM-1024: log4j changes leaving ${sys:storm.log.dir} under STORM_HOME dir
 * STORM-944: storm-hive pom.xml has a dependency conflict with calcite
 * STORM-994: Connection leak between nimbus and supervisors
 * STORM-1001: Undefined STORM_EXT_CLASSPATH adds '::' to classpath of workers
 * STORM-977: Incorrect signal (-9) when as-user is true
 * STORM-843: [storm-redis] Add Javadoc to storm-redis
 * STORM-866: Use storm.log.dir instead of storm.home in log4j2 config
 * STORM-810: PartitionManager in storm-kafka should commit latest offset before close
 * STORM-928: Add sources->streams->fields map to Multi-Lang Handshake
 * STORM-945: <DefaultRolloverStrategy> element is not a policy,and should not be putted in the <Policies> element.
 * STORM-857: create logs metadata dir when running securely
 * STORM-793: Made change to logviewer.clj in order to remove the invalid http 500 response
 * STORM-139: hashCode does not work for byte[]
 * STORM-860: UI: while topology is transitioned to killed, "Activate" button is enabled but not functioning
 * STORM-966: ConfigValidation.DoubleValidator doesn't really validate whether the type of the object is a double
 * STORM-742: Let ShellBolt treat all messages to update heartbeat
 * STORM-992: A bug in the timer.clj might cause unexpected delay to schedule new event

## 0.10.0-beta1
 * STORM-873: Flux does not handle diamond topologies

## 0.10.0-beta
 * STORM-867: fix bug with mk-ssl-connector
 * STORM-856: use serialized value of delay secs for topo actions
 * STORM-852: Replaced Apache Log4j Logger with SLF4J API
 * STORM-813: Change storm-starter's README so that it explains mvn exec:java cannot run multilang topology
 * STORM-853: Fix upload API to handle multi-args properly
 * STORM-850: Convert storm-core's logback-test.xml to log4j2-test.xml
 * STORM-848: Shade external dependencies
 * STORM-849: Add storm-redis to storm binary distribution
 * STORM-760: Use JSON for serialized conf
 * STORM-833: Logging framework logback -> log4j 2.x
 * STORM-842: Drop Support for Java 1.6
 * STORM-835: Netty Client hold batch object until io operation complete
 * STORM-827: Allow AutoTGT to work with storm-hdfs too.
 * STORM-821: Adding connection provider interface to decouple jdbc connector from a single connection pooling implementation.
 * STORM-818: storm-eventhubs configuration improvement and refactoring
 * STORM-816: maven-gpg-plugin does not work with gpg 2.1
 * STORM-811: remove old metastor_db before running tests again.
 * STORM-808: allow null to be parsed as null
 * STORM-807: quote args to storm.py correctly
 * STORM-801: Add Travis CI badge to README
 * STORM-797: DisruptorQueueTest has some race conditions in it.
 * STORM-796: Add support for "error" command in ShellSpout
 * STORM-795: Update the user document for the extlib issue
 * STORM-792: Missing documentation in backtype.storm.generated.Nimbus
 * STORM-791: Storm UI displays maps in the config incorrectly
 * STORM-790: Log "task is null" instead of let worker died when task is null in transfer-fn
 * STORM-789: Send more topology context to Multi-Lang components via initial handshake
 * STORM-788: UI Fix key for process latencies
 * STORM-787: test-ns should announce test failures with 'BUILD FAILURE'
 * STORM-786: KafkaBolt should ack tick tuples
 * STORM-773: backtype.storm.transactional-test fails periodically with timeout
 * STORM-772: Tasts fail periodically with InterruptedException or InterruptedIOException
 * STORM-766: Include version info in the service page
 * STORM-765: Thrift serialization for local state
 * STORM-764: Have option to compress thrift heartbeat
 * STORM-762: uptime for worker heartbeats is lost when converted to thrift
 * STORM-761: An option for new/updated Redis keys to expire in RedisMapState
 * STORM-757: Simulated time can leak out on errors
 * STORM-753: Improve RedisStateQuerier to convert List<Values> from Redis value
 * STORM-752: [storm-redis] Clarify Redis*StateUpdater's expire is optional
 * STORM-750: Set Config serialVersionUID
 * STORM-749: Remove CSRF check from the REST API.
 * STORM-747: assignment-version-callback/info-with-version-callback are not fired when assignments change
 * STORM-746: Skip ack init when there are no output tasks
 * STORM-745: fix storm.cmd to evaluate 'shift' correctly with 'storm jar'
 * STORM-741: Allow users to pass a config value to perform impersonation.
 * STORM-740: Simple Transport Client cannot configure thrift buffer size
 * STORM-737: Check task->node+port with read lock to prevent sending to closed connection
 * STORM-735: [storm-redis] Upgrade Jedis to 2.7.0
 * STORM-730: remove extra curly brace
 * STORM-729: Include Executors (Window Hint) if the component is of Bolt type
 * STORM-727: Storm tests should succeed even if a storm process is running locally.
 * STORM-724: Document RedisStoreBolt and RedisLookupBolt which is missed.
 * STORM-723: Remove RedisStateSetUpdater / RedisStateSetCountQuerier which didn't tested and have a bug
 * STORM-721: Storm UI server should support SSL.
 * STORM-715: Add a link to AssignableMetric.java in Metrics.md
 * STORM-714: Make CSS more consistent with self, prev release
 * STORM-713: Include topic information with Kafka metrics.
 * STORM-712: Storm daemons shutdown if OutOfMemoryError occurs in any thread
 * STORM-711: All connectors should use collector.reportError and tuple anchoring.
 * STORM-708: CORS support for STORM UI.
 * STORM-707: Client (Netty): improve logging to help troubleshooting connection woes
 * STORM-704: Apply Travis CI to Apache Storm Project
 * STORM-703: With hash key option for RedisMapState, only get values for keys in batch
 * STORM-699: storm-jdbc should support custom insert queries. 
 * STORM-696: Single Namespace Test Launching
 * STORM-694: java.lang.ClassNotFoundException: backtype.storm.daemon.common.SupervisorInfo
 * STORM-693: KafkaBolt exception handling improvement.
 * STORM-691: Add basic lookup / persist bolts
 * STORM-690: Return Jedis into JedisPool with marking 'broken' if connection is broken
 * STORM-689: SimpleACLAuthorizer should provide a way to restrict who can submit topologies.
 * STORM-688: update Util to compile under JDK8
 * STORM-687: Storm UI does not display up to date information despite refreshes in IE
 * STORM-685: wrong output in log when committed offset is too far behind latest offset
 * STORM-684: In RichSpoutBatchExecutor: underlying spout is not closed when emitter is closed
 * STORM-683: Make false in a conf really evaluate to false in clojure.
 * STORM-682: supervisor should handle worker state corruption gracefully.
 * STORM-681: Auto insert license header with genthrift.sh
 * STORM-675: Allow users to have storm-env.sh under config dir to set custom JAVA_HOME and other env variables.
 * STORM-673: Typo 'deamon' in security documentation
 * STORM-672: Typo in Trident documentation example
 * STORM-670: restore java 1.6 compatibility (storm-kafka)
 * STORM-669: Replace links with ones to latest api document
 * STORM-667: Incorrect capitalization "SHell" in Multilang-protocol.md
 * STORM-663: Create javadocs for BoltDeclarer
 * STORM-659: return grep matches each on its own line.
 * STORM-657: make the shutdown-worker sleep time before kill -9 configurable
 * STORM-656: Document "external" modules and "Committer Sponsors"
 * STORM-651: improvements to storm.cmd
 * STORM-641: Add total number of topologies to api/v1/cluster/summary.
 * STORM-640: Storm UI vulnerable to poodle attack.
 * STORM-637: Integrate PartialKeyGrouping into storm API
 * STORM-636: Faster, optional retrieval of last component error
 * STORM-635: logviewer returns 404 if storm_home/logs is a symlinked dir.
 * STORM-634: Storm serialization changed to thrift to support rolling upgrade.
 * STORM-632: New grouping for better load balancing
 * STORM-630: Support for Clojure 1.6.0
 * STORM-629: Place Link to Source Code Repository on Webpage
 * STORM-627: Storm-hbase configuration error.
 * STORM-626: Add script to print out the merge command for a given pull request.
 * STORM-625: Don't leak netty clients when worker moves or reuse netty client.	
 * STORM-623: Generate latest javadocs
 * STORM-620: Duplicate maven plugin declaration
 * STORM-616: Storm JDBC Connector.
 * STORM-615: Add REST API to upload topology.
 * STORM-613: Fix wrong getOffset return value
 * STORM-612: Update the contact address in configure.ac
 * STORM-611: Remove extra "break"s
 * STORM-610: Check the return value of fts_close()
 * STORM-609: Add storm-redis to storm external
 * STORM-608: Storm UI CSRF escape characters not work correctly.
 * STORM-607: storm-hbase HBaseMapState should support user to customize the hbase-key & hbase-qualifier
 * STORM-603: Log errors when required kafka params are missing
 * STORM-601: Make jira-github-join ignore case.
 * STORM-600: upgrade jacoco plugin to support jdk8
 * STORM-599: Use nimbus's cached heartbeats rather than fetching again from ZK
 * STORM-596: remove config topology.receiver.buffer.size
 * STORM-595: storm-hdfs can only work with sequence files that use Writables.
 * STORM-586: Trident kafka spout fails instead of updating offset when kafka offset is out of range.
 * STORM-585: Performance issue in none grouping
 * STORM-583: Add Microsoft Azure Event Hub spout implementations
 * STORM-578: Calls to submit-mocked-assignment in supervisor-test use invalid executor-id format
 * STORM-577: long time launch worker will block supervisor heartbeat
 * STORM-575: Ability to specify Jetty host to bind to
 * STORM-572: Storm UI 'favicon.ico'
 * STORM-572: Allow Users to pass TEST-TIMEOUT-MS for java
 * STORM-571: upgrade clj-time.
 * STORM-570: Switch from tablesorter to datatables jquery plugin.
 * STORM-569: Add Conf for bolt's outgoing overflow-buffer.
 * STORM-567: Move Storm Documentation/Website from SVN to git
 * STORM-565: Fix NPE when topology.groups is null.
 * STORM-563: Kafka Spout doesn't pick up from the beginning of the queue unless forceFromStart specified.
 * STORM-561: Add flux as an external module
 * STORM-557: High Quality Images for presentations
 * STORM-554: the type of first param "topology" should be ^StormTopology not ^TopologyContext
 * STORM-552: Add netty socket backlog config
 * STORM-548: Receive Thread Shutdown hook should connect to local hostname but not Localhost
 * STORM-541: Build produces maven warnings
 * STORM-539: Storm Hive Connector.
 * STORM-533: Add in client and server IConnection metrics.
 * STORM-527: update worker.clj -- delete "missing-tasks" checking
 * STORM-525: Add time sorting function to the 2nd col of bolt exec table
 * STORM-512: KafkaBolt doesn't handle ticks properly
 * STORM-505: Fix debug string construction
 * STORM-495: KafkaSpout retries with exponential backoff
 * STORM-487: Remove storm.cmd, no need to duplicate work python runs on windows too.
 * STORM-483: provide dedicated directories for classpath extension
 * STORM-456: Storm UI: cannot navigate to topology page when name contains spaces.
 * STORM-446: Allow superusers to impersonate other users in secure mode.
 * STORM-444: Add AutoHDFS like credential fetching for HBase
 * STORM-442: multilang ShellBolt/ShellSpout die() can be hang when Exception happened
 * STORM-441: Remove bootstrap macro from Clojure codebase
 * STORM-410: Add groups support to log-viewer
 * STORM-400: Thrift upgrade to thrift-0.9.2
 * STORM-329: fix cascading Storm failure by improving reconnection strategy and buffering messages (thanks tedxia)
 * STORM-322: Windows script do not handle spaces in JAVA_HOME path
 * STORM-248: cluster.xml location is hardcoded for workers
 * STORM-243: Record version and revision information in builds
 * STORM-188: Allow user to specifiy full configuration path when running storm command
 * STORM-130: Supervisor getting killed due to java.io.FileNotFoundException: File '../stormconf.ser' does not exist.

## 0.9.6
 * STORM-996: netty-unit-tests/test-batch demonstrates out-of-order delivery
 * STORM-1056: allow supervisor log filename to be configurable via ENV variable
 * STORM-1051: Netty Client.java's flushMessages produces a NullPointerException
 * STORM-763: nimbus reassigned worker A to another machine, but other worker's netty client can't connect to the new worker A
 * STORM-935: Update Disruptor queue version to 2.10.4
 * STORM-503: Short disruptor queue wait time leads to high CPU usage when idle
 * STORM-728: Put emitted and transferred stats under correct columns
 * STORM-643: KafkaUtils repeatedly fetches messages whose offset is out of range
 * STORM-933: NullPointerException during KafkaSpout deactivation

## 0.9.5
 * STORM-790: Log "task is null" instead of let worker died when task is null in transfer-fn
 * STORM-796: Add support for "error" command in ShellSpout
 * STORM-745: fix storm.cmd to evaluate 'shift' correctly with 'storm jar'
 * STORM-130: Supervisor getting killed due to java.io.FileNotFoundException: File '../stormconf.ser' does not exist.

## 0.9.4
 * STORM-559: ZkHosts in README should use 2181 as port.
 * STORM-682: supervisor should handle worker state corruption gracefully.
 * STORM-693: when kafka bolt fails to write tuple, it should report error instead of silently acking.
 * STORM-329: fix cascading Storm failure by improving reconnection strategy and buffering messages
 * STORM-130: Supervisor getting killed due to java.io.FileNotFoundException: File '../stormconf.ser' does not exist.


## 0.9.3-rc2
 * STORM-558: change "swap!" to "reset!" to fix assignment-versions in supervisor
 * STORM-555: Storm json response should set charset to UTF-8
 * STORM-513: check heartbeat from multilang subprocess
 * STORM-549: "topology.enable.message.timeouts" does nothing
 * STORM-546: Local hostname configuration ignored by executor
 * STORM-492: Test timeout should be configurable
 * STORM-540: Change default time format in logs to ISO8601 in order to include timezone
 * STORM-511: Storm-Kafka spout keeps sending fetch requests with invalid offset
 * STORM-538: Guava com.google.thirdparty.publicsuffix is not shaded
 * STORM-497: don't modify the netty server taskToQueueId mapping while the someone could be reading it.
 * STORM-537: A worker reconnects infinitely to another dead worker (Sergey Tryuber)

## 0.9.3-rc1
 * STORM-519: add tuple as an input param to HBaseValueMapper 
 * STORM-488: Exit with 254 error code if storm CLI is run with unknown command
 * STORM-506: Do not count bolt acks & fails in total stats
 * STORM-490: fix build under Windows
 * STORM-439: Replace purl.js qith jquery URL plugin
 * STORM-499: Document and clean up shaded dependncy resolution with maven
 * STORM-210: Add storm-hbase module
 * STORM-507: Topology visualization should not block ui
 * STORM-504: Class used by `repl` command is deprecated.
 * STORM-330: Implement storm exponential backoff stategy for netty client and curator
 * STORM-461: exit-process! does not always exit the process, but throws an exception
 * STORM-341: fix assignment sorting
 * STORM-476: external/storm-kafka: avoid NPE on null message payloads
 * STORM-424: fix error message related to kafka offsets
 * STORM-454: correct documentation in STORM-UI-REST-API.md
 * STORM-474: Reformat UI HTML code
 * STORM-447: shade/relocate packages of dependencies that are common causes of dependency conflicts
 * STORM-279: cluster.xml doesn't take in STORM_LOG_DIR values.
 * STORM-380: Kafka spout: throw RuntimeException if a leader cannot be found for a partition
 * STORM-435: Improve storm-kafka documentation
 * STORM-405: Add kafka trident state so messages can be sent to kafka topic
 * STORM-211: Add module for HDFS integration
 * STORM-337: Expose managed spout ids publicly
 * STORM-320: Support STORM_CONF_DIR environment variable to support
 * STORM-360: Add node details for Error Topology and Component pages
 * STORM-54: Per-Topology Classpath and Environment for Workers
 * STORM-355: excluding outdated netty transitively included via curator
 * STORM-183: Replacing RunTime.halt() with RunTime.exit()
 * STORM-213: Decouple In-Process ZooKeeper from LocalCluster.
 * STORM-365: Add support for Python 3 to storm command.
 * STORM-332: Enable Kryo serialization in storm-kafka
 * STORM-370: Add check for empty table before sorting dom in UI
 * STORM-359: add logviewer paging and download
 * STORM-372: Typo in storm_env.ini
 * STORM-266: Adding shell process pid and name in the log message
 * STORM-367: Storm UI REST api documentation.
 * STORM-200: Proposal for Multilang's Metrics feature
 * STORM-351: multilang python process fall into endless loop
 * STORM-375: Smarter downloading of assignments by supervisors and workers
 * STORM-328: More restrictive Config checks, strict range check within Utils.getInt()
 * STORM-381: Replace broken jquery.tablesorter.min.js to latest
 * STORM-312: add storm monitor tools to monitor throughtput interactively
 * STORM-354: Testing: allow users to pass TEST-TIMEOUT-MS as param for complete-topology
 * STORM-254: one Spout/Bolt can register metric twice with same name in different timeBucket
 * STORM-403: heartbeats-to-nimbus in supervisor-test failed due to uninten...
 * STORM-402: FileNotFoundException when using storm with apache tika
 * STORM-364: The exception time display as default timezone.
 * STORM-420: Missing quotes in storm-starter python code
 * STORM-399: Kafka Spout defaulting to latest offset when current offset is older then 100k
 * STORM-421: Memoize local hostname lookup in executor
 * STORM-414: support logging level to multilang protocol spout and bolt
 * STORM-321: Added a tool to see the current status of STORM JIRA and github pulls.
 * STORM-415: validate-launched-once in supervisor-test can not handle multiple topologies
 * STORM-155: Storm rebalancing code causes multiple topologies assigned to a single port
 * STORM-419: Updated test so sort ordering is very explicit.
 * STORM-406: Fix for reconnect logic in netty client.
 * STORM-366: Add color span to most recent error and fix ui templates.
 * STORM-369: topology summary page displays wrong order.
 * STORM-239: Allow supervisor to operate in paths with spaces in them
 * STORM-87: fail fast on ShellBolt exception
 * STORM-417: Storm UI lost table sort style when tablesorter was updated
 * STORM-396: Replace NullPointerException with IllegalArgumentExeption
 * STORM-451: Latest storm does not build due to a pom.xml error in storm-hdfs pom.xml
 * STORM-453: migrated to curator 2.5.0
 * STORM-458: sample spout uses incorrect name when connecting bolt
 * STORM-455: Report error-level messages from ShellBolt children
 * STORM-443: multilang log's loglevel protocol can cause hang
 * STORM-449: Updated ShellBolt to not exit when shutting down.
 * STORM-464: Simulated time advanced after test cluster exits causes intermittent test failures
 * STORM-463: added static version of metrics helpers for Config
 * STORM-376: Add compression to serialization
 * STORM-437: Enforce utf-8 when multilang reads from stdin
 * STORM-361: Add JSON-P support to Storm UI API
 * STORM-373: Provide Additional String substitutions for *.worker.childopts
 * STORM-274: Add support for command remoteconfvalue in storm.cmd
 * STORM-132: sort supervisor by free slot in desending order
 * STORM-472: Improve error message for non-completeable testing spouts
 * STORM-401: handle InterruptedIOException properly.
 * STORM-461: exit-process! does not always exit the process, but throws an exception instead
 * STORM-475: Storm UI pages do not use UTF-8
 * STORM-336: Logback version should be upgraded
 * STORM-386: nodejs multilang protocol implementation and examples
 * STORM-500: Add Spinner when UI is loading stats from nimbus
 * STORM-501: Missing StormSubmitter API
 * STORM-493: Workers inherit storm.conf.file/storm.options properties of their supervisor
 * STORM-498: make ZK connection timeout configurable in Kafka spout
 * STORM-428: extracted ITuple interface
 * STORM-508: Update DEVELOPER.md now that Storm has graduated from Incubator
 * STORM-514: Update storm-starter README now that Storm has graduated from Incubator

## 0.9.2-incubating
 * STORM-66: send taskid on initial handshake
 * STORM-342: Contention in Disruptor Queue which may cause out of order or lost messages
 * STORM-338: Move towards idiomatic Clojure style 
 * STORM-335: add drpc test for removing timed out requests from queue
 * STORM-69: Storm UI Visualizations for Topologies
 * STORM-297: Performance scaling with CPU
 * STORM-244: DRPC timeout can return null instead of throwing an exception
 * STORM-63: remove timeout drpc request from its function's request queue
 * STORM-313: Remove log-level-page from logviewer
 * STORM-205: Add REST API To Storm UI
 * STORM-326: tasks send duplicate metrics
 * STORM-331: Update the Kafka dependency of storm-kafka to 0.8.1.1
 * STORM-308: Add support for config_value to {supervisor,nimbus,ui,drpc,logviewer} childopts
 * STORM-309: storm-starter Readme: windows documentation update
 * STORM-318: update storm-kafka to use apache curator-2.4.0
 * STORM-303: storm-kafka reliability improvements
 * STORM-233: Removed inline heartbeat to nimbus to avoid workers being killed when under heavy ZK load
 * STORM-267: fix package name of LoggingMetricsConsumer in storm.yaml.example
 * STORM-265: upgrade to clojure 1.5.1
 * STORM-232: ship JNI dependencies with the topology jar
 * STORM-295: Add storm configuration to define JAVA_HOME
 * STORM-138: Pluggable serialization for multilang
 * STORM-264: Removes references to the deprecated topology.optimize
 * STORM-245: implement Stream.localOrShuffle() for trident
 * STORM-317: Add SECURITY.md to release binaries
 * STORM-310: Change Twitter authentication
 * STORM-305: Create developer documentation
 * STORM-280: storm unit tests are failing on windows
 * STORM-298: Logback file does not include full path for metrics appender fileNamePattern
 * STORM-316: added validation to registermetrics to have timebucketSizeInSecs >= 1
 * STORM-315: Added progress bar when submitting topology
 * STORM-214: Windows: storm.cmd does not properly handle multiple -c arguments
 * STORM-306: Add security documentation
 * STORM-302: Fix Indentation for pom.xml in storm-dist
 * STORM-235: Registering a null metric should blow up early
 * STORM-113: making thrift usage thread safe for local cluster
 * STORM-223: use safe parsing for reading YAML
 * STORM-238: LICENSE and NOTICE files are duplicated in storm-core jar
 * STORM-276: Add support for logviewer in storm.cmd.
 * STORM-286: Use URLEncoder#encode with the encoding specified.
 * STORM-296: Storm kafka unit tests are failing on windows
 * STORM-291: upgrade http-client to 4.3.3
 * STORM-252: Upgrade curator to latest version
 * STORM-294: Commas not escaped in command line
 * STORM-287: Fix the positioning of documentation strings in clojure code
 * STORM-290: Fix a log binding conflict caused by curator dependencies
 * STORM-289: Fix Trident DRPC memory leak
 * STORM-173: Treat command line "-c" option number config values as such
 * STORM-194: Support list of strings in *.worker.childopts, handle spaces
 * STORM-288: Fixes version spelling in pom.xml
 * STORM-208: Add storm-kafka as an external module
 * STORM-285: Fix storm-core shade plugin config
 * STORM-12: reduce thread usage of netty transport
 * STORM-281: fix and issue with config parsing that could lead to leaking file descriptors
 * STORM-196: When JVM_OPTS are set, storm jar fails to detect storm.jar from environment
 * STORM-260: Fix a potential race condition with simulated time in Storm's unit tests
 * STORM-258: Update commons-io version to 2.4
 * STORM-270: don't package .clj files in release jars.
 * STORM-273: Error while running storm topologies on Windows using "storm jar"
 * STROM-247: Replace links to github resources in storm script
 * STORM-263: Update Kryo version to 2.21+
 * STORM-187: Fix Netty error "java.lang.IllegalArgumentException: timeout value is negative"
 * STORM-186: fix float secs to millis long convertion
 * STORM-70: Upgrade to ZK-3.4.5 and curator-1.3.3
 * STORM-146: Unit test regression when storm is compiled with 3.4.5 zookeeper

## 0.9.1-incubating
* Fix to prevent Nimbus from hanging if random data is sent to nimbus thrift port
* Improved support for running on Windows platforms
* Removed dependency on the `unzip` binary
* Switch build system from Leiningen to Maven
* STORM-1: Replaced 0MQ as the default transport with Netty.
* STORM-181: Nimbus now validates topology configuration when topologies are submitted (thanks d2r)
* STORM-182: Storm UI now includes tooltips to document fields (thanks d2r)
* STORM-195: `dependency-reduced-pom.xml` should be in `.gitignore`
* STORM-13: Change license on README.md
* STORM-2: Move all dependencies off of storm-specific builds
* STORM-159: Upload separate source and javadoc jars for maven use
* STORM-149: `storm jar` doesn't work on Windows

## 0.9.0.1
* Update build configuration to force compatibility with Java 1.6

## 0.9.0
* Fixed a netty client issue where sleep times for reconnection could be negative (thanks brndnmtthws)
* Fixed an issue that would cause storm-netty unit tests to fail

## 0.9.0-rc3
* Added configuration to limit ShellBolt internal _pendingWrites queue length (thanks xiaokang)
* Fixed a a netty client issue where sleep times for reconnection could be negative (thanks brndnmtthws)
* Fixed a display issue with system stats in Storm UI (thanks d2r)
* Nimbus now does worker heartbeat timeout checks as soon as heartbeats are updated (thanks d2r)
* The logviewer now determines log file location by examining the logback configuration (thanks strongh)
* Allow tick tuples to work with the system bolt (thanks xumingming)
* Add default configuration values for the netty transport and the ability to configure the number of worker threads (thanks revans2)
* Added timeout to unit tests to prevent a situation where tests would hang indefinitely (thanks d2r)
* Fixed and issue in the system bolt where local mode would not be detected accurately (thanks miofthena)

## 0.9.0-rc2 

* Fixed `storm jar` command to work properly when STORM_JAR_JVM_OPTS is not specified (thanks roadkill001)

## 0.9.0-rc1

 * All logging now done with slf4j
 * Replaced log4j logging system with logback
 * Logs are now limited to 1GB per worker (configurable via logging configuration file)
 * Build upgraded to leiningen 2.0
 * Revamped Trident spout interfaces to support more dynamic spouts, such as a spout who reads from a changing set of brokers
 * How tuples are serialized is now pluggable (thanks anfeng)
 * Added blowfish encryption based tuple serialization (thanks anfeng)
 * Have storm fall back to installed storm.yaml (thanks revans2)
 * Improve error message when Storm detects bundled storm.yaml to show the URL's for offending resources (thanks revans2)
 * Nimbus throws NotAliveException instead of FileNotFoundException from various query methods when topology is no longer alive (thanks revans2)
 * Escape HTML and Javascript appropriately in Storm UI (thanks d2r)
 * Storm's Zookeeper client now uses bounded exponential backoff strategy on failures
 * Automatically drain and log error stream of multilang subprocesses
 * Append component name to thread name of running executors so that logs are easier to read
 * Messaging system used for passing messages between workers is now pluggable (thanks anfeng)
 * Netty implementation of messaging (thanks anfeng)
 * Include topology id, worker port, and worker id in properties for worker processes, useful for logging (thanks d2r)
 * Tick tuples can now be scheduled using floating point seconds (thanks tscurtu)
 * Added log viewer daemon and links from UI to logviewers (thanks xiaokang)
 * DRPC server childopts now configurable (thanks strongh)
 * Default number of ackers to number of workers, instead of just one (thanks lyogavin)
 * Validate that Storm configs are of proper types/format/structure (thanks d2r)
 * FixedBatchSpout will now replay batches appropriately on batch failure (thanks ptgoetz)
 * Can set JAR_JVM_OPTS env variable to add jvm options when calling 'storm jar' (thanks srmelody)
 * Throw error if batch id for transaction is behind the batch id in the opaque value (thanks mrflip)
 * Sort topologies by name in UI (thanks jaked)
 * Added LoggingMetricsConsumer to log all metrics to a file, by default not enabled (thanks mrflip)
 * Add prepare(Map conf) method to TopologyValidator (thanks ankitoshniwal)
 * Bug fix: Supervisor provides full path to workers to logging config rather than relative path (thanks revans2) 
 * Bug fix: Call ReducerAggregator#init properly when used within persistentAggregate (thanks lorcan)
 * Bug fix: Set component-specific configs correctly for Trident spouts

## 0.8.3 (unreleased)

 * Revert zmq layer to not rely on multipart messages to fix issue reported by some users
 * Bug fix: Fix TransactionalMap and OpaqueMap to correctly do multiple updates to the same key in the same batch
 * Bug fix: Fix race condition between supervisor and Nimbus that could lead to stormconf.ser errors and infinite crashing of supervisor
 * Bug fix: Fix default scheduler to always reassign workers in a constrained topology when there are dead executors
 * Bug fix: Fix memory leak in Trident LRUMemoryMapState due to concurrency issue with LRUMap (thanks jasonjckn)
 * Bug fix: Properly ignore NoNodeExists exceptions when deleting old transaction states

## 0.8.2

 * Added backtype.storm.scheduler.IsolationScheduler. This lets you run topologies that are completely isolated at the machine level. Configure Nimbus to isolate certain topologies, and how many machines to give to each of those topologies, with the isolation.scheduler.machines config in Nimbus's storm.yaml. Topologies run on the cluster that are not listed there will share whatever remaining machines there are on the cluster after machines are allocated to the listed topologies.
 * Storm UI now uses nimbus.host to find Nimbus rather than always using localhost (thanks Frostman)
 * Added report-error! to Clojure DSL
 * Automatically throttle errors sent to Zookeeper/Storm UI when too many are reported in a time interval (all errors are still logged) Configured with TOPOLOGY_MAX_ERROR_REPORT_PER_INTERVAL and TOPOLOGY_ERROR_THROTTLE_INTERVAL_SECS
 * Kryo instance used for serialization can now be controlled via IKryoFactory interface and TOPOLOGY_KRYO_FACTORY config
 * Add ability to plug in custom code into Nimbus to allow/disallow topologies to be submitted via NIMBUS_TOPOLOGY_VALIDATOR config
 * Added TOPOLOGY_TRIDENT_BATCH_EMIT_INTERVAL_MILLIS config to control how often a batch can be emitted in a Trident topology. Defaults to 500 milliseconds. This is used to prevent too much load from being placed on Zookeeper in the case that batches are being processed super quickly.
 * Log any topology submissions errors in nimbus.log
 * Add static helpers in Config when using regular maps
 * Make Trident much more memory efficient during failures by immediately removing state for failed attempts when a more recent attempt is seen
 * Add ability to name portions of a Trident computation and have those names appear in the Storm UI
 * Show Nimbus and topology configurations through Storm UI (thanks rnfein)
 * Added ITupleCollection interface for TridentState's and TupleCollectionGet QueryFunction for getting the full contents of a state. MemoryMapState and LRUMemoryMapState implement this
 * Can now submit a topology in inactive state. Storm will wait to call open/prepare on the spouts/bolts until it is first activated.
 * Can now activate, deactive, rebalance, and kill topologies from the Storm UI (thanks Frostman)
 * Can now use --config option to override which yaml file from ~/.storm to use for the config (thanks tjun)
 * Redesigned the pluggable resource scheduler (INimbus, ISupervisor) interfaces to allow for much simpler integrations
 * Added prepare method to IScheduler
 * Added "throws Exception" to TestJob interface
 * Added reportError to multilang protocol and updated Python and Ruby adapters to use it (thanks Lazyshot)
 * Number tuples executed now tracked and shown in Storm UI
 * Added ReportedFailedException which causes a batch to fail without killing worker and reports the error to the UI
 * Execute latency now tracked and shown in Storm UI
 * Adding testTuple methods for easily creating Tuple instances to Testing API (thanks xumingming)
 * Trident now throws an error during construction of a topology when try to select fields that don't exist in a stream (thanks xumingming)
 * Compute the capacity of a bolt based on execute latency and #executed over last 10 minutes and display in UI
 * Storm UI displays exception instead of blank page when there's an error rendering the page (thanks Frostman)
 * Added MultiScheme interface (thanks sritchie)
 * Added MockTridentTuple for testing (thanks emblem)
 * Add whitelist methods to Cluster to allow only a subset of hosts to be revealed as available slots
 * Updated Trident Debug filter to take in an identifier to use when logging (thanks emblem)
 * Number of DRPC server worker threads now customizable (thanks xiaokang)
 * DRPC server now uses a bounded queue for requests to prevent being overloaded with requests (thanks xiaokang)
 * Add __hash__ method to all generated Python Thrift objects so that Python code can read Nimbus stats which use Thrift objects as dict keys
 * Bug fix: Fix for bug that could cause topology to hang when ZMQ blocks sending to a worker that got reassigned
 * Bug fix: Fix deadlock bug due to variant of dining philosophers problem. Spouts now use an overflow buffer to prevent blocking and guarantee that it can consume the incoming queue of acks/fails.
 * Bug fix: Fix race condition in supervisor that would lead to supervisor continuously crashing due to not finding "stormconf.ser" file for an already killed topology
 * Bug fix: bin/storm script now displays a helpful error message when an invalid command is specified
 * Bug fix: fixed NPE when emitting during emit method of Aggregator
 * Bug fix: URLs with periods in them in Storm UI now route correctly
 * Bug fix: Fix occasional cascading worker crashes due when a worker dies due to not removing connections from connection cache appropriately
  
## 0.8.1

 * Exposed Storm's unit testing facilities via the backtype.storm.Testing class. Notable functions are Testing/withLocalCluster and Testing/completeTopology (thanks xumingming)
 * Implemented pluggable spout wait strategy that is invoked when a spout emits nothing from nextTuple or when a spout hits the MAX_SPOUT_PENDING limit
 * Spouts now have a default wait strategy of a 1 millisecond sleep
 * Changed log level of "Failed message" logging to DEBUG
 * Deprecated LinearDRPCTopologyBuilder, TimeCacheMap, and transactional topologies
 * During "storm jar", whether topology is already running or not is checked before submitting jar to save time (thanks jasonjckn)
 * Added BaseMultiReducer class to Trident that provides empty implementations of prepare and cleanup
 * Added Negate builtin operation to reverse a Filter
 * Added topology.kryo.decorators config that allows functions to be plugged in to customize Kryo (thanks jasonjckn)
 * Enable message timeouts when using LocalCluster
 * Multilang subprocesses can set "need_task_ids" to false when emitting tuples to tell Storm not to send task ids back (performance optimization) (thanks barrywhart)
 * Add contains method on Tuple (thanks okapies)
 * Added ISchemableSpout interface
 * Bug fix: When an item is consumed off an internal buffer, the entry on the buffer is nulled to allow GC to happen on that data
 * Bug fix: Helper class for Trident MapStates now clear their read cache when a new commit happens, preventing updates from spilling over from a failed batch attempt to the next attempt
 * Bug fix: Fix NonTransactionalMap to take in an IBackingMap for regular values rather than TransactionalValue (thanks sjoerdmulder)
 * Bug fix: Fix NPE when no input fields given for regular Aggregator
 * Bug fix: Fix IndexOutOfBoundsExceptions when a bolt for global aggregation had a parallelism greater than 1 (possible with splitting, stateQuerying, and multiReduce)
 * Bug fix: Fix "fields size" error that would sometimes occur when splitting a stream with multiple eaches
 * Bug fix: Fix bug where a committer spout (including opaque spouts) could cause Trident batches to fail
 * Bug fix: Fix Trident bug where multiple groupings on same stream would cause tuples to be duplicated to all consumers
 * Bug fix: Fixed error when repartitioning stream twice in a row without any operations in between
 * Bug fix: Fix rare bug in supervisor where it would continuously fail to clean up workers because the worker was already partially cleaned up
 * Bug fix: Fix emitDirect in storm.py

## 0.8.0

 * Added Trident, the new high-level abstraction for intermixing high throughput, stateful stream processing with low-latency distributed querying
 * Added executor abstraction between workers and tasks. Workers = processes, executors = threads that run many tasks from the same spout or bolt.
 * Pluggable scheduler (thanks xumingming)
 * Eliminate explicit storage of task->component in Zookeeper
 * Number of workers can be dynamically changed at runtime through rebalance command and -n switch
 * Number of executors for a component can be dynamically changed at runtime through rebalance command and -e switch (multiple -e switches allowed)
 * Use worker heartbeats instead of task heartbeats (thanks xumingming)
 * UI performance for topologies with many executors/tasks much faster due to optimized usage of Zookeeper (10x improvement)
 * Added button to show/hide system stats (e.g., acker component and stream stats) from the Storm UI (thanks xumingming)
 * Stats are tracked on a per-executor basis instead of per-task basis
 * Major optimization for unreliable spouts and unanchored tuples (will use far less CPU)
 * Revamped internals of Storm to use LMAX disruptor for internal queuing. Dramatic reductions in contention and CPU usage.
 * Numerous micro-optimizations all throughout the codebase to reduce CPU usage.
 * Optimized internals of Storm to use much fewer threads - two fewer threads per spout and one fewer thread per acker.
 * Removed error method from task hooks (to be re-added at a later time)
 * Validate that subscriptions come from valid components and streams, and if it's a field grouping that the schema is correct (thanks xumingming)
 * MemoryTransactionalSpout now works in cluster mode
 * Only track errors on a component by component basis to reduce the amount stored in zookeeper (to speed up UI). A side effect of this change is the removal of the task page in the UI.
 * Add TOPOLOGY-TICK-TUPLE-FREQ-SECS config to have Storm automatically send "tick" tuples to a bolt's execute method coming from the __system component and __tick stream at the configured frequency. Meant to be used as a component-specific configuration.
 * Upgrade Kryo to v2.17
 * Tuple is now an interface and is much cleaner. The Clojure DSL helpers have been moved to TupleImpl
 * Added shared worker resources. Storm provides a shared ExecutorService thread pool by default. The number of threads in the pool can be configured with topology.worker.shared.thread.pool.size
 * Improve CustomStreamGrouping interface to make it more flexible by providing more information
 * Enhanced INimbus interface to allow for forced schedulers and better integration with global scheduler
 * Added assigned method to ISupervisor so it knows exactly what's running and not running
 * Custom serializers can now have one of four constructors: (), (Kryo), (Class), or (Kryo, Class)
 * Disallow ":", ".", and "\" from topology names
 * Errors in multilang subprocesses that go to stderr will be captured and logged to the worker logs (thanks vinodc)
 * Workers detect and warn for missing outbound connections from assignment, drop messages for which there's no outbound connection
 * Zookeeper connection timeout is now configurable (via storm.zookeeper.connection.timeout config)
 * Storm is now less aggressive about halting process when there are Zookeeper errors, preferring to wait until client calls return exceptions.
 * Can configure Zookeeper authentication for Storm's Zookeeper clients via "storm.zookeeper.auth.scheme" and "storm.zookeeper.auth.payload" configs
 * Supervisors only download code for topologies assigned to them
 * Include task id information in task hooks (thanks velvia)
 * Use execvp to spawn daemons (replaces the python launcher process) (thanks ept)
 * Expanded INimbus/ISupervisor interfaces to provide more information (used in Storm/Mesos integration)
 * Bug fix: Realize task ids when worker heartbeats to supervisor. Some users were hitting deserialization problems here in very rare cases (thanks herberteuler)
 * Bug fix: Fix bug where a topology's status would get corrupted to true if nimbus is restarted while status is rebalancing

## 0.7.4

 * Bug fix: Disallow slashes in topology names since it causes Nimbus to break by affecting local filesystem and zookeeper paths
 * Bug fix: Prevent slow loading tasks from causing worker timeouts by launching the heartbeat thread before tasks are loaded

## 0.7.3

 * Changed debug level of "Failed message" logging to DEBUG
 * Bug fix: Fixed critical regression in 0.7.2 that could cause workers to timeout to the supervisors or to Nimbus. 0.7.2 moved all system tasks to the same thread, so if one took a long time it would block the other critical tasks. Now different system tasks run on different threads.

## 0.7.2

NOTE: The change from 0.7.0 in which OutputCollector no longer assumes immutable inputs has been reverted to support optimized sending of tuples to colocated tasks

 * Messages sent to colocated tasks are sent in-memory, skipping serialization (useful in conjunction with localOrShuffle grouping) (thanks xumingming)
 * Upgrade to Clojure 1.4 (thanks sorenmacbeth)
 * Exposed INimbus and ISupervisor interfaces for running Storm on different resource frameworks (like Mesos).
 * Can override the hostname that supervisors report using "storm.local.hostname" config.
 * Make request timeout within DRPC server configurable via "drpc.request.timeout.secs"
 * Added "storm list" command to show running topologies at the command line (thanks xumingming)
 * Storm UI displays the release version (thanks xumingming)
 * Added reportError to BasicOutputCollector
 * Added reportError to BatchOutputCollector
 * Added close method to OpaqueTransactionalSpout coordinator
 * Added "storm dev-zookeeper" command for launching a local zookeeper server. Useful for testing a one node Storm cluster locally. Zookeeper dir configured with "dev.zookeeper.path"
 * Use new style classes for Python multilang adapter (thanks hellp)
 * Added "storm version" command
 * Heavily refactored and simplified the supervisor and worker code
 * Improved error message when duplicate config files found on classpath
 * Print the host and port of Nimbus when using the storm command line client
 * Include as much of currently read output as possible when pipe to subprocess is broken in multilang components
 * Lower supervisor worker start timeout to 120 seconds
 * More debug logging in supervisor
 * "nohup" no longer used by supervisor to launch workers (unnecessary)
 * Throw helpful error message if StormSubmitter used without using storm client script
 * Add Values class as a default serialization
 * Bug fix: give absolute piddir to subprocesses (so that relative paths can be used for storm local dir)
 * Bug fix: Fixed critical bug in transactional topologies where a batch would be considered successful even if the batch didn't finish
 * Bug fix: Fixed critical bug in opaque transactional topologies that would lead to duplicate messages when using pipelining
 * Bug fix: Workers will now die properly if a ShellBolt subprocess dies (thanks tomo)
 * Bug fix: Hide the BasicOutputCollector#getOutputter method, since it shouldn't be a publicly available method
 * Bug fix: Zookeeper in local mode now always gets an unused port. This will eliminate conflicts with other local mode processes or other Zookeeper instances on a local machine. (thanks xumingming)
 * Bug fix: Fixed NPE in CoordinatedBolt it tuples emitted, acked, or failed for a request id that has already timed out. (thanks xumingming)
 * Bug fix: UI no longer errors for topologies with no assigned tasks (thanks xumingming)
 * Bug fix: emitDirect on SpoutOutputCollector now works
 * Bug fix: Fixed NPE when giving null parallelism hint for spout in TransactionalTopologyBuilder (thanks xumingming)

## 0.7.1

 * Implemented shell spout (thanks tomo)
 * Shell bolts can now asynchronously emit/ack messages (thanks tomo)
 * Added hooks for when a tuple is emitted, acked, or failed in bolts or spouts.
 * Added activate and deactivate lifecycle methods on spouts. Spouts start off deactivated.
 * Added isReady method to ITransactionalSpout$Coordinator to give the ability to delay the creation of new batches
 * Generalized CustomStreamGrouping to return the target tasks rather than the indices. Also parameterized custom groupings with TopologyContext. (not backwards compatible)
 * Added localOrShuffle grouping that will send to tasks in the same worker process if possible, or do a shuffle grouping otherwise.
 * Removed parameter from TopologyContext#maxTopologyMessageTimeout (simplification).
 * Storm now automatically sets TOPOLOGY_NAME in the config passed to the bolts and spouts to the name of the topology.
 * Added TOPOLOGY_AUTO_TASK_HOOKS config to automatically add hooks into every spout/bolt for the topology.
 * Added ability to override configs at the command line. These config definitions have the highest priority.
 * Error thrown if invalid (not json-serializable) topology conf used.
 * bin/storm script can now be symlinked (thanks gabrielgrant)
 * Socket timeout for DRPCClient is now configurable
 * Added getThisWorkerPort() method to TopologyContext
 * Added better error checking in Fields (thanks git2samus)
 * Improved Clojure DSL to allow destructuring in bolt/spout methods
 * Added Nimbus stats methods to LocalCluster (thanks KasperMadsen)
 * Added rebalance, activate, deactivate, and killTopologyWithOpts methods to LocalCluster
 * Added custom stream groupings to LinearDRPC API
 * Simplify multilang protocol to use json for all messages (thanks tomoj)
 * Bug fix: Fixed string encoding in ShellBolt protocol to be UTF-8 (thanks nicoo)
 * Bug fix: Fixed race condition in FeederSpout that could lead to dropped messages
 * Bug fix: Quoted arguments with spaces now work properly with storm client script
 * Bug fix: Workers start properly when topology name has spaces
 * Bug fix: UI works properly when there are spaces in topology or spout/bolt names (thanks xiaokang)
 * Bug fix: Tuple$Seq now returns correct count (thanks travisfw)

## 0.7.0

 * Transactional topologies: a new higher level abstraction that enables exactly-once messaging semantics for most computations. Documented on the wiki.
 * Component-specific configurations: Can now set configurations on a per-spout or per-bolt basis. 
 * New batch bolt abstraction that simplifies the processing of batches in DRPC or transactional topologies. A new batch bolt is created per batch and they are automatically cleaned up.
 * Introduction of base classes for various bolt and spout types. These base classes are in the backtype.storm.topology.base package and provide empty implementations for commonly unused methods
 * CoordinatedBolt generalized to handle non-linear topologies. This will make it easy to implement a non-linear DRPC topology abstraction.
 * Can customize the JVM options for Storm UI with new ui.childopts config
 * BigIntegers are now serializable by default
 * All bolts/spouts now emit a system stream (id "__system"). Currently it only emits startup events, but may emit other events in the future.
 * Optimized tuple trees for batch processing in DRPC and transactional topologies. Only the coordination tuples are anchored. OutputCollector#fail still works because CoordinatedBolt will propagate the fail to all other tuples in the batch. 
 * CoordinatedBolt moved to backtype.storm.coordination package
 * Clojure test framework significantly more composable
 * Massive internal refactorings and simplifications, including changes to the Thrift definition for storm topologies.
 * Optimized acking system. Bolts with zero or more than one consumer used to send an additional ack message. Now those are no longer sent.
 * Changed interface of CustomStreamGrouping to receive a List<Object> rather than a Tuple.
 * Added "storm.zookeeper.retry.times" and "storm.zookeeper.retry.interval" configs (thanks killme2008)
 * Added "storm help" and "storm help {cmd}" to storm script (thanks kachayev)
 * Logging now always goes to logs/ in the Storm directory, regardless of where you launched the daemon (thanks haitaoyao)
 * Improved Clojure DSL: can emit maps and Tuples implement the appropriate interfaces to integrate with Clojure's seq functions (thanks schleyfox)
 * Added "ui.childopts" config (thanks ddillinger)
 * Bug fix: OutputCollector no longer assumes immutable inputs [NOTE: this was reverted in 0.7.2 because it conflicts with sending tuples to colocated tasks without serialization]
 * Bug fix: DRPC topologies now throw a proper error when no DRPC servers are configured instead of NPE (thanks danharvey)
 * Bug fix: Fix local mode so multiple topologies can be run on one LocalCluster
 * Bug fix: "storm supervisor" now uses supervisor.childopts instead of nimbus.childopts (thanks ddillinger)
 * Bug fix: supervisor.childopts and nimbus.childopts can now contain whitespace. Previously only the first token was taken from the string
 * Bug fix: Make TopologyContext "getThisTaskIndex" and "getComponentTasks" consistent
 * Bug fix: Fix NoNodeException that would pop up with task heartbeating under heavy load
 * Bug fix: Catch InterruptedExceptions appropriately in local mode so shutdown always works properly

## 0.6.2

 * Automatically delete old files in Nimbus's inbox. Configurable with "nimbus.cleanup.inbox.freq.secs" and "nimbus.inbox.jar.expiration.secs"
 * Redirect System.out and System.err to log4j
 * Added "topology.worker.child.opts" config, for topology-configurable worker options.
 * Use Netflix's Curator library for Zookeeper communication. Workers now reconnect to Zookeeper rather than crash when there's a disconnection.
 * Bug fix: DRPC server no longer hangs with too many concurrent requests. DPRC server now requires two ports: "drpc.port" and "drpc.invocations.port"
 * Bug fix: Multilang resources are now extracted from the relevant jar on the classpath when appropriate. Previously an error would be thrown if the resources/ dir was in a jar in local mode.
 * Bug fix: Fix race condition in unit testing where time simulation fails to detect that Storm cluster is waiting due to threads that are not alive
 * Bug fix: Fix deadlock in Nimbus that could be triggered by a kill command.

## 0.6.1

 * storm client "activate" and "deactivate" commands
 * storm client "rebalance" command
 * Nimbus will automatically detect and cleanup corrupt topologies (this would previously give an error of the form "file storm...ser cannot be found").
 * "storm" client will not run unless it's being used from a release. 
 * Topology jar path now passed in using a java property rather than an environment variable.
 * LD\_LIBRARY\_PATH environment variable is now set on worker processes appropriately.
 * Replaced jvyaml with snakeyaml. UTF-8 YAML files should now work properly. 
 * Upgraded httpclient, httpcore, and commons-codec dependencies.

## 0.6.0

 * New serialization system based on Kryo
 * Component and stream ids are now strings
 * Pluggable stream groupings
 * Storm now chooses an unused port for Zookeeper in local mode instead of crashing when 2181 was in use.
 * Better support for defining topologies in non-JVM languages. The Thrift structure for topologies now allows you to specify components using a Java class name and a list of arguments to that class's constructor.
 * Bug fix: errors during the preparation phase of spouts or bolts will be reported to the Storm UI 
 * Bug fix: Fixed bugs related to LinearDRPC topologies where the last bolt implements FinishedCallback 
 * Bug fix: String greater than 64K will now serialize properly 
 * Generalized type of anchors in OutputCollector methods to Collection from List. 
 * Improved logging throughout.
 * In the "worker.childopts" config, %ID% will be replaced by the worker port. 
 * Significant internal refactorings to clean up the codebase. 

## 0.5.4

 * LinearDRPCTopologyBuilder, a polished DRPC implementation, 
 * Improved custom serialization support. no longer need to provide "token" ids. 
 * Fallback on Java serialization by default. Can be turned off by setting "topology.fall.back.on.java.serialization" to false. 
 * Improved "storm kill" command. Can override the wait time with "-w" flag.
 * Display topology status in Storm UI
 * Changed Thrift namespace to avoid conflicts
 * Better error messages throughout
 * Storm UI port is configurable through "ui.port" 
 * Minor improvements to Clojure DSL 

## 0.5.3

 * Nimbus and supervisor daemons can now share a local dir. 
 * Greatly improved Clojure DSL for creating topologies.
 * Increased the default timeouts for startup of workers and tasks.
 * Added the commands "localconfvalue", "remoteconfvalue", and "repl" to the storm script.
 * Better error message when "storm jar" can't find the nimbus host in the configuration. 

## 0.5.2

 * No longer need any native dependencies to run Storm in local mode. Storm now uses a pure Java messaging system in local mode
 * Fixed logging configurations so that logging is no longer suppressed when including the Storm release jars on the classpath in local mode. 

## 0.5.1

 * Changed ISerialization's "accept" interface to not annotate the Class with the generic type
 * Made Config class implement Map and added helper methods for setting common configs
 
## 0.5.0
 
 * Initial release!<|MERGE_RESOLUTION|>--- conflicted
+++ resolved
@@ -1,11 +1,8 @@
 ## 1.0.2
-<<<<<<< HEAD
+ * STORM-1977: Restore logic: give up leadership when elected as leader but doesn't have one or more topology codes on local 
  * STORM-1890 ensure we refetch static resources after package build
-=======
- * STORM-1977: Restore logic: give up leadership when elected as leader but doesn't have one or more topology codes on local 
  * STORM-1730: LocalCluster#shutdown() does not terminate all storm threds/thread pools.
  * STORM-1976: STORM-1976 Remove cleanup-corrupt-topologies!
->>>>>>> 7936de9f
  * STORM-1939: Frequent InterruptedException raised by ShellBoltMessageQueue.poll
  * STORM-1968: Storm logviewer does not work for nimbus.log in secure cluster
  * STORM-1928: ShellSpout should check heartbeat while ShellSpout is waiting for subprocess to sync
