<<<<<<< HEAD
## 0.8.2
=======
## Unreleased (0.9.0)

 * All logging now done with slf4j
 * Replaced log4j logging system with logback
 * Logs are now limited to 1GB per worker (configurable via logging configuration file)
 * Build upgraded to leiningen 2.0
 * Revamped Trident spout interfaces to support more dynamic spouts, such as a spout who reads from a changing set of brokers

## Unreleased (0.8.2)
>>>>>>> 3e29f13e

 * Added backtype.storm.scheduler.IsolationScheduler. This lets you run topologies that are completely isolated at the machine level. Configure Nimbus to isolate certain topologies, and how many machines to give to each of those topologies, with the isolation.scheduler.machines config in Nimbus's storm.yaml. Topologies run on the cluster that are not listed there will share whatever remaining machines there are on the cluster after machines are allocated to the listed topologies.
 * Storm UI now uses nimbus.host to find Nimbus rather than always using localhost (thanks Frostman)
 * Added report-error! to Clojure DSL
 * Automatically throttle errors sent to Zookeeper/Storm UI when too many are reported in a time interval (all errors are still logged) Configured with TOPOLOGY_MAX_ERROR_REPORT_PER_INTERVAL and TOPOLOGY_ERROR_THROTTLE_INTERVAL_SECS
 * Kryo instance used for serialization can now be controlled via IKryoFactory interface and TOPOLOGY_KRYO_FACTORY config
 * Add ability to plug in custom code into Nimbus to allow/disallow topologies to be submitted via NIMBUS_TOPOLOGY_VALIDATOR config
 * Added TOPOLOGY_TRIDENT_BATCH_EMIT_INTERVAL_MILLIS config to control how often a batch can be emitted in a Trident topology. Defaults to 500 milliseconds. This is used to prevent too much load from being placed on Zookeeper in the case that batches are being processed super quickly.
 * Log any topology submissions errors in nimbus.log
 * Add static helpers in Config when using regular maps
 * Make Trident much more memory efficient during failures by immediately removing state for failed attempts when a more recent attempt is seen
 * Add ability to name portions of a Trident computation and have those names appear in the Storm UI
 * Show Nimbus and topology configurations through Storm UI (thanks rnfein)
 * Added ITupleCollection interface for TridentState's and TupleCollectionGet QueryFunction for getting the full contents of a state. MemoryMapState and LRUMemoryMapState implement this
 * Can now submit a topology in inactive state. Storm will wait to call open/prepare on the spouts/bolts until it is first activated.
 * Can now activate, deactive, rebalance, and kill topologies from the Storm UI (thanks Frostman)
 * Can now use --config option to override which yaml file from ~/.storm to use for the config (thanks tjun)
 * Redesigned the pluggable resource scheduler (INimbus, ISupervisor) interfaces to allow for much simpler integrations
 * Added prepare method to IScheduler
 * Added "throws Exception" to TestJob interface
 * Added reportError to multilang protocol and updated Python and Ruby adapters to use it (thanks Lazyshot)
 * Number tuples executed now tracked and shown in Storm UI
 * Added ReportedFailedException which causes a batch to fail without killing worker and reports the error to the UI
 * Execute latency now tracked and shown in Storm UI
 * Adding testTuple methods for easily creating Tuple instances to Testing API (thanks xumingming)
 * Trident now throws an error during construction of a topology when try to select fields that don't exist in a stream (thanks xumingming)
 * Compute the capacity of a bolt based on execute latency and #executed over last 10 minutes and display in UI
 * Storm UI displays exception instead of blank page when there's an error rendering the page (thanks Frostman)
 * Added MultiScheme interface (thanks sritchie)
 * Added MockTridentTuple for testing (thanks emblem)
 * Add whitelist methods to Cluster to allow only a subset of hosts to be revealed as available slots
 * Updated Trident Debug filter to take in an identifier to use when logging (thanks emblem)
 * Number of DRPC server worker threads now customizable (thanks xiaokang)
 * DRPC server now uses a bounded queue for requests to prevent being overloaded with requests (thanks xiaokang)
 * Add __hash__ method to all generated Python Thrift objects so that Python code can read Nimbus stats which use Thrift objects as dict keys
 * Bug fix: Fix for bug that could cause topology to hang when ZMQ blocks sending to a worker that got reassigned
 * Bug fix: Fix deadlock bug due to variant of dining philosophers problem. Spouts now use an overflow buffer to prevent blocking and guarantee that it can consume the incoming queue of acks/fails.
 * Bug fix: Fix race condition in supervisor that would lead to supervisor continuously crashing due to not finding "stormconf.ser" file for an already killed topology
 * Bug fix: bin/storm script now displays a helpful error message when an invalid command is specified
 * Bug fix: fixed NPE when emitting during emit method of Aggregator
 * Bug fix: URLs with periods in them in Storm UI now route correctly
 * Bug fix: Fix occasional cascading worker crashes due when a worker dies due to not removing connections from connection cache appropriately
  
## 0.8.1

 * Exposed Storm's unit testing facilities via the backtype.storm.Testing class. Notable functions are Testing/withLocalCluster and Testing/completeTopology (thanks xumingming)
 * Implemented pluggable spout wait strategy that is invoked when a spout emits nothing from nextTuple or when a spout hits the MAX_SPOUT_PENDING limit
 * Spouts now have a default wait strategy of a 1 millisecond sleep
 * Changed log level of "Failed message" logging to DEBUG
 * Deprecated LinearDRPCTopologyBuilder, TimeCacheMap, and transactional topologies
 * During "storm jar", whether topology is already running or not is checked before submitting jar to save time (thanks jasonjckn)
 * Added BaseMultiReducer class to Trident that provides empty implementations of prepare and cleanup
 * Added Negate builtin operation to reverse a Filter
 * Added topology.kryo.decorators config that allows functions to be plugged in to customize Kryo (thanks jasonjckn)
 * Enable message timeouts when using LocalCluster
 * Multilang subprocesses can set "need_task_ids" to false when emitting tuples to tell Storm not to send task ids back (performance optimization) (thanks barrywhart)
 * Add contains method on Tuple (thanks okapies)
 * Added ISchemableSpout interface
 * Bug fix: When an item is consumed off an internal buffer, the entry on the buffer is nulled to allow GC to happen on that data
 * Bug fix: Helper class for Trident MapStates now clear their read cache when a new commit happens, preventing updates from spilling over from a failed batch attempt to the next attempt
 * Bug fix: Fix NonTransactionalMap to take in an IBackingMap for regular values rather than TransactionalValue (thanks sjoerdmulder)
 * Bug fix: Fix NPE when no input fields given for regular Aggregator
 * Bug fix: Fix IndexOutOfBoundsExceptions when a bolt for global aggregation had a parallelism greater than 1 (possible with splitting, stateQuerying, and multiReduce)
 * Bug fix: Fix "fields size" error that would sometimes occur when splitting a stream with multiple eaches
 * Bug fix: Fix bug where a committer spout (including opaque spouts) could cause Trident batches to fail
 * Bug fix: Fix Trident bug where multiple groupings on same stream would cause tuples to be duplicated to all consumers
 * Bug fix: Fixed error when repartitioning stream twice in a row without any operations in between
 * Bug fix: Fix rare bug in supervisor where it would continuously fail to clean up workers because the worker was already partially cleaned up
 * Bug fix: Fix emitDirect in storm.py

## 0.8.0

 * Added Trident, the new high-level abstraction for intermixing high throughput, stateful stream processing with low-latency distributed querying
 * Added executor abstraction between workers and tasks. Workers = processes, executors = threads that run many tasks from the same spout or bolt.
 * Pluggable scheduler (thanks xumingming)
 * Eliminate explicit storage of task->component in Zookeeper
 * Number of workers can be dynamically changed at runtime through rebalance command and -n switch
 * Number of executors for a component can be dynamically changed at runtime through rebalance command and -e switch (multiple -e switches allowed)
 * Use worker heartbeats instead of task heartbeats (thanks xumingming)
 * UI performance for topologies with many executors/tasks much faster due to optimized usage of Zookeeper (10x improvement)
 * Added button to show/hide system stats (e.g., acker component and stream stats) from the Storm UI (thanks xumingming)
 * Stats are tracked on a per-executor basis instead of per-task basis
 * Major optimization for unreliable spouts and unanchored tuples (will use far less CPU)
 * Revamped internals of Storm to use LMAX disruptor for internal queuing. Dramatic reductions in contention and CPU usage.
 * Numerous micro-optimizations all throughout the codebase to reduce CPU usage.
 * Optimized internals of Storm to use much fewer threads - two fewer threads per spout and one fewer thread per acker.
 * Removed error method from task hooks (to be re-added at a later time)
 * Validate that subscriptions come from valid components and streams, and if it's a field grouping that the schema is correct (thanks xumingming)
 * MemoryTransactionalSpout now works in cluster mode
 * Only track errors on a component by component basis to reduce the amount stored in zookeeper (to speed up UI). A side effect of this change is the removal of the task page in the UI.
 * Add TOPOLOGY-TICK-TUPLE-FREQ-SECS config to have Storm automatically send "tick" tuples to a bolt's execute method coming from the __system component and __tick stream at the configured frequency. Meant to be used as a component-specific configuration.
 * Upgrade Kryo to v2.17
 * Tuple is now an interface and is much cleaner. The Clojure DSL helpers have been moved to TupleImpl
 * Added shared worker resources. Storm provides a shared ExecutorService thread pool by default. The number of threads in the pool can be configured with topology.worker.shared.thread.pool.size
 * Improve CustomStreamGrouping interface to make it more flexible by providing more information
 * Enhanced INimbus interface to allow for forced schedulers and better integration with global scheduler
 * Added assigned method to ISupervisor so it knows exactly what's running and not running
 * Custom serializers can now have one of four constructors: (), (Kryo), (Class), or (Kryo, Class)
 * Disallow ":", ".", and "\" from topology names
 * Errors in multilang subprocesses that go to stderr will be captured and logged to the worker logs (thanks vinodc)
 * Workers detect and warn for missing outbound connections from assignment, drop messages for which there's no outbound connection
 * Zookeeper connection timeout is now configurable (via storm.zookeeper.connection.timeout config)
 * Storm is now less aggressive about halting process when there are Zookeeper errors, preferring to wait until client calls return exceptions.
 * Can configure Zookeeper authentication for Storm's Zookeeper clients via "storm.zookeeper.auth.scheme" and "storm.zookeeper.auth.payload" configs
 * Supervisors only download code for topologies assigned to them
 * Include task id information in task hooks (thanks velvia)
 * Use execvp to spawn daemons (replaces the python launcher process) (thanks ept)
 * Expanded INimbus/ISupervisor interfaces to provide more information (used in Storm/Mesos integration)
 * Bug fix: Realize task ids when worker heartbeats to supervisor. Some users were hitting deserialization problems here in very rare cases (thanks herberteuler)
 * Bug fix: Fix bug where a topology's status would get corrupted to true if nimbus is restarted while status is rebalancing

## 0.7.4

 * Bug fix: Disallow slashes in topology names since it causes Nimbus to break by affecting local filesystem and zookeeper paths
 * Bug fix: Prevent slow loading tasks from causing worker timeouts by launching the heartbeat thread before tasks are loaded

## 0.7.3

 * Changed debug level of "Failed message" logging to DEBUG
 * Bug fix: Fixed critical regression in 0.7.2 that could cause workers to timeout to the supervisors or to Nimbus. 0.7.2 moved all system tasks to the same thread, so if one took a long time it would block the other critical tasks. Now different system tasks run on different threads.

## 0.7.2

NOTE: The change from 0.7.0 in which OutputCollector no longer assumes immutable inputs has been reverted to support optimized sending of tuples to colocated tasks

 * Messages sent to colocated tasks are sent in-memory, skipping serialization (useful in conjunction with localOrShuffle grouping) (thanks xumingming)
 * Upgrade to Clojure 1.4 (thanks sorenmacbeth)
 * Exposed INimbus and ISupervisor interfaces for running Storm on different resource frameworks (like Mesos).
 * Can override the hostname that supervisors report using "storm.local.hostname" config.
 * Make request timeout within DRPC server configurable via "drpc.request.timeout.secs"
 * Added "storm list" command to show running topologies at the command line (thanks xumingming)
 * Storm UI displays the release version (thanks xumingming)
 * Added reportError to BasicOutputCollector
 * Added reportError to BatchOutputCollector
 * Added close method to OpaqueTransactionalSpout coordinator
 * Added "storm dev-zookeeper" command for launching a local zookeeper server. Useful for testing a one node Storm cluster locally. Zookeeper dir configured with "dev.zookeeper.path"
 * Use new style classes for Python multilang adapter (thanks hellp)
 * Added "storm version" command
 * Heavily refactored and simplified the supervisor and worker code
 * Improved error message when duplicate config files found on classpath
 * Print the host and port of Nimbus when using the storm command line client
 * Include as much of currently read output as possible when pipe to subprocess is broken in multilang components
 * Lower supervisor worker start timeout to 120 seconds
 * More debug logging in supervisor
 * "nohup" no longer used by supervisor to launch workers (unnecessary)
 * Throw helpful error message if StormSubmitter used without using storm client script
 * Add Values class as a default serialization
 * Bug fix: give absolute piddir to subprocesses (so that relative paths can be used for storm local dir)
 * Bug fix: Fixed critical bug in transactional topologies where a batch would be considered successful even if the batch didn't finish
 * Bug fix: Fixed critical bug in opaque transactional topologies that would lead to duplicate messages when using pipelining
 * Bug fix: Workers will now die properly if a ShellBolt subprocess dies (thanks tomo)
 * Bug fix: Hide the BasicOutputCollector#getOutputter method, since it shouldn't be a publicly available method
 * Bug fix: Zookeeper in local mode now always gets an unused port. This will eliminate conflicts with other local mode processes or other Zookeeper instances on a local machine. (thanks xumingming)
 * Bug fix: Fixed NPE in CoordinatedBolt it tuples emitted, acked, or failed for a request id that has already timed out. (thanks xumingming)
 * Bug fix: UI no longer errors for topologies with no assigned tasks (thanks xumingming)
 * Bug fix: emitDirect on SpoutOutputCollector now works
 * Bug fix: Fixed NPE when giving null parallelism hint for spout in TransactionalTopologyBuilder (thanks xumingming)

## 0.7.1

 * Implemented shell spout (thanks tomo)
 * Shell bolts can now asynchronously emit/ack messages (thanks tomo)
 * Added hooks for when a tuple is emitted, acked, or failed in bolts or spouts.
 * Added activate and deactivate lifecycle methods on spouts. Spouts start off deactivated.
 * Added isReady method to ITransactionalSpout$Coordinator to give the ability to delay the creation of new batches
 * Generalized CustomStreamGrouping to return the target tasks rather than the indices. Also parameterized custom groupings with TopologyContext. (not backwards compatible)
 * Added localOrShuffle grouping that will send to tasks in the same worker process if possible, or do a shuffle grouping otherwise.
 * Removed parameter from TopologyContext#maxTopologyMessageTimeout (simplification).
 * Storm now automatically sets TOPOLOGY_NAME in the config passed to the bolts and spouts to the name of the topology.
 * Added TOPOLOGY_AUTO_TASK_HOOKS config to automatically add hooks into every spout/bolt for the topology.
 * Added ability to override configs at the command line. These config definitions have the highest priority.
 * Error thrown if invalid (not json-serializable) topology conf used.
 * bin/storm script can now be symlinked (thanks gabrielgrant)
 * Socket timeout for DRPCClient is now configurable
 * Added getThisWorkerPort() method to TopologyContext
 * Added better error checking in Fields (thanks git2samus)
 * Improved Clojure DSL to allow destructuring in bolt/spout methods
 * Added Nimbus stats methods to LocalCluster (thanks KasperMadsen)
 * Added rebalance, activate, deactivate, and killTopologyWithOpts methods to LocalCluster
 * Added custom stream groupings to LinearDRPC API
 * Simplify multilang protocol to use json for all messages (thanks tomoj)
 * Bug fix: Fixed string encoding in ShellBolt protocol to be UTF-8 (thanks nicoo)
 * Bug fix: Fixed race condition in FeederSpout that could lead to dropped messages
 * Bug fix: Quoted arguments with spaces now work properly with storm client script
 * Bug fix: Workers start properly when topology name has spaces
 * Bug fix: UI works properly when there are spaces in topology or spout/bolt names (thanks xiaokang)
 * Bug fix: Tuple$Seq now returns correct count (thanks travisfw)

## 0.7.0

 * Transactional topologies: a new higher level abstraction that enables exactly-once messaging semantics for most computations. Documented on the wiki.
 * Component-specific configurations: Can now set configurations on a per-spout or per-bolt basis. 
 * New batch bolt abstraction that simplifies the processing of batches in DRPC or transactional topologies. A new batch bolt is created per batch and they are automatically cleaned up.
 * Introduction of base classes for various bolt and spout types. These base classes are in the backtype.storm.topology.base package and provide empty implementations for commonly unused methods
 * CoordinatedBolt generalized to handle non-linear topologies. This will make it easy to implement a non-linear DRPC topology abstraction.
 * Can customize the JVM options for Storm UI with new ui.childopts config
 * BigIntegers are now serializable by default
 * All bolts/spouts now emit a system stream (id "__system"). Currently it only emits startup events, but may emit other events in the future.
 * Optimized tuple trees for batch processing in DRPC and transactional topologies. Only the coordination tuples are anchored. OutputCollector#fail still works because CoordinatedBolt will propagate the fail to all other tuples in the batch. 
 * CoordinatedBolt moved to backtype.storm.coordination package
 * Clojure test framework significantly more composable
 * Massive internal refactorings and simplifications, including changes to the Thrift definition for storm topologies.
 * Optimized acking system. Bolts with zero or more than one consumer used to send an additional ack message. Now those are no longer sent.
 * Changed interface of CustomStreamGrouping to receive a List<Object> rather than a Tuple.
 * Added "storm.zookeeper.retry.times" and "storm.zookeeper.retry.interval" configs (thanks killme2008)
 * Added "storm help" and "storm help {cmd}" to storm script (thanks kachayev)
 * Logging now always goes to logs/ in the Storm directory, regardless of where you launched the daemon (thanks haitaoyao)
 * Improved Clojure DSL: can emit maps and Tuples implement the appropriate interfaces to integrate with Clojure's seq functions (thanks schleyfox)
 * Added "ui.childopts" config (thanks ddillinger)
 * Bug fix: OutputCollector no longer assumes immutable inputs [NOTE: this was reverted in 0.7.2 because it conflicts with sending tuples to colocated tasks without serialization]
 * Bug fix: DRPC topologies now throw a proper error when no DRPC servers are configured instead of NPE (thanks danharvey)
 * Bug fix: Fix local mode so multiple topologies can be run on one LocalCluster
 * Bug fix: "storm supervisor" now uses supervisor.childopts instead of nimbus.childopts (thanks ddillinger)
 * Bug fix: supervisor.childopts and nimbus.childopts can now contain whitespace. Previously only the first token was taken from the string
 * Bug fix: Make TopologyContext "getThisTaskIndex" and "getComponentTasks" consistent
 * Bug fix: Fix NoNodeException that would pop up with task heartbeating under heavy load
 * Bug fix: Catch InterruptedExceptions appropriately in local mode so shutdown always works properly

## 0.6.2

 * Automatically delete old files in Nimbus's inbox. Configurable with "nimbus.cleanup.inbox.freq.secs" and "nimbus.inbox.jar.expiration.secs"
 * Redirect System.out and System.err to log4j
 * Added "topology.worker.child.opts" config, for topology-configurable worker options.
 * Use Netflix's Curator library for Zookeeper communication. Workers now reconnect to Zookeeper rather than crash when there's a disconnection.
 * Bug fix: DRPC server no longer hangs with too many concurrent requests. DPRC server now requires two ports: "drpc.port" and "drpc.invocations.port"
 * Bug fix: Multilang resources are now extracted from the relevant jar on the classpath when appropriate. Previously an error would be thrown if the resources/ dir was in a jar in local mode.
 * Bug fix: Fix race condition in unit testing where time simulation fails to detect that Storm cluster is waiting due to threads that are not alive
 * Bug fix: Fix deadlock in Nimbus that could be triggered by a kill command.

## 0.6.1

 * storm client "activate" and "deactivate" commands
 * storm client "rebalance" command
 * Nimbus will automatically detect and cleanup corrupt topologies (this would previously give an error of the form "file storm...ser cannot be found").
 * "storm" client will not run unless it's being used from a release. 
 * Topology jar path now passed in using a java property rather than an environment variable.
 * LD\_LIBRARY\_PATH environment variable is now set on worker processes appropriately.
 * Replaced jvyaml with snakeyaml. UTF-8 YAML files should now work properly. 
 * Upgraded httpclient, httpcore, and commons-codec dependencies.

## 0.6.0

 * New serialization system based on Kryo
 * Component and stream ids are now strings
 * Pluggable stream groupings
 * Storm now chooses an unused port for Zookeeper in local mode instead of crashing when 2181 was in use.
 * Better support for defining topologies in non-JVM languages. The Thrift structure for topologies now allows you to specify components using a Java class name and a list of arguments to that class's constructor.
 * Bug fix: errors during the preparation phase of spouts or bolts will be reported to the Storm UI 
 * Bug fix: Fixed bugs related to LinearDRPC topologies where the last bolt implements FinishedCallback 
 * Bug fix: String greater than 64K will now serialize properly 
 * Generalized type of anchors in OutputCollector methods to Collection from List. 
 * Improved logging throughout.
 * In the "worker.childopts" config, %ID% will be replaced by the worker port. 
 * Significant internal refactorings to clean up the codebase. 

## 0.5.4

 * LinearDRPCTopologyBuilder, a polished DRPC implementation, 
 * Improved custom serialization support. no longer need to provide "token" ids. 
 * Fallback on Java serialization by default. Can be turned off by setting "topology.fall.back.on.java.serialization" to false. 
 * Improved "storm kill" command. Can override the wait time with "-w" flag.
 * Display topology status in Storm UI
 * Changed Thrift namespace to avoid conflicts
 * Better error messages throughout
 * Storm UI port is configurable through "ui.port" 
 * Minor improvements to Clojure DSL 

## 0.5.3

 * Nimbus and supervisor daemons can now share a local dir. 
 * Greatly improved Clojure DSL for creating topologies.
 * Increased the default timeouts for startup of workers and tasks.
 * Added the commands "localconfvalue", "remoteconfvalue", and "repl" to the storm script.
 * Better error message when "storm jar" can't find the nimbus host in the configuration. 

## 0.5.2

 * No longer need any native dependencies to run Storm in local mode. Storm now uses a pure Java messaging system in local mode
 * Fixed logging configurations so that logging is no longer suppressed when including the Storm release jars on the classpath in local mode. 

## 0.5.1

 * Changed ISerialization's "accept" interface to not annotate the Class with the generic type
 * Made Config class implement Map and added helper methods for setting common configs
 
## 0.5.0
 
 * Initial release!<|MERGE_RESOLUTION|>--- conflicted
+++ resolved
@@ -1,6 +1,3 @@
-<<<<<<< HEAD
-## 0.8.2
-=======
 ## Unreleased (0.9.0)
 
  * All logging now done with slf4j
@@ -9,8 +6,7 @@
  * Build upgraded to leiningen 2.0
  * Revamped Trident spout interfaces to support more dynamic spouts, such as a spout who reads from a changing set of brokers
 
-## Unreleased (0.8.2)
->>>>>>> 3e29f13e
+## 0.8.2
 
  * Added backtype.storm.scheduler.IsolationScheduler. This lets you run topologies that are completely isolated at the machine level. Configure Nimbus to isolate certain topologies, and how many machines to give to each of those topologies, with the isolation.scheduler.machines config in Nimbus's storm.yaml. Topologies run on the cluster that are not listed there will share whatever remaining machines there are on the cluster after machines are allocated to the listed topologies.
  * Storm UI now uses nimbus.host to find Nimbus rather than always using localhost (thanks Frostman)
