--- conflicted
+++ resolved
@@ -55,11 +55,7 @@
     goto :eof
   )
 
-<<<<<<< HEAD
-  set corecommands=activate deactivate dev-zookeeper drpc kill list nimbus logviewer rebalance repl shell supervisor ui
-=======
-  set corecommands=activate deactivate dev-zookeeper drpc kill list nimbus rebalance remoteconfvalue repl shell supervisor ui
->>>>>>> cee992ad
+  set corecommands=activate deactivate dev-zookeeper drpc kill list nimbus logviewer rebalance remoteconfvalue repl shell supervisor ui
   for %%i in ( %corecommands% ) do (
     if %storm-command% == %%i set corecommand=true  
   )
