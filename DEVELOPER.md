# Developer documentation

This document summarizes information relevant to Storm committers and contributors.  It includes information about
the development processes and policies as well as the tools we use to facilitate those.

---

Table of Contents

* <a href="#welcome">Welcome!</a>
* <a href="#workflow-and-policies">Workflows</a>
    * <a href="#report-bug">Report a bug</a>
    * <a href="#request-feature">Request a new feature</a>
    * <a href="#contribute-code">Contribute code</a>
    * <a href="#contribute-documentation">Contribute documentation</a>
    * <a href="#pull-requests">Pull requests</a>
        * <a href="#create-pull-request">Create a pull request</a>
        * <a href="#approve-pull-request">Approve a pull request</a>
        * <a href="#merge-pull-request">Merge a pull request or patch</a>
    * <a href="#building">Build the code and run the tests</a>
    * <a href="#packaging">Create a Storm distribution (packaging)</a>
* <a href="#best-practices">Best practices</a>
    * <a href="#best-practices-testing">Testing</a>
* <a href="#tools">Tools</a>
    * <a href="#code-repositories">Source code repositories (git)</a>
    * <a href="#issue-tracking">Issue tracking (JIRA)</a>
* <a href="#questions">Questions?</a>

---

<a name="welcome"></a>

# Welcome!

If you are reading this document then you are interested in contributing to the Storm project -- many thanks for that!
All contributions are welcome: ideas, documentation, code, patches, bug reports, feature requests, etc.  And you do not
need to be a programmer to speak up.


# Workflows

This section explains how to perform common activities such as reporting a bug or merging a pull request.


<a name="report-bug"></a>

## Report a bug

To report a bug you should [open an issue](https://issues.apache.org/jira/browse/STORM) in our issue tracker that
summarizes the bug.  Set the form field "Issue type" to "Bug".  If you have not used the issue tracker before you will
need to register an account (free), log in, and then click on the blue "Create Issue" button in the top navigation bar.

In order to help us understand and fix the bug it would be great if you could provide us with:

1. The steps to reproduce the bug.  This includes information about e.g. the Storm version you were using.
2. The expected behavior.
3. The actual, incorrect behavior.

Feel free to search the issue tracker for existing issues (aka tickets) that already describe the problem;  if there is
such a ticket please add your information as a comment.

**If you want to provide a patch along with your bug report:**
That is great!  In this case please send us a pull request as described in section _Create a pull request_ below.
You can also opt to attach a patch file to the issue ticket, but we prefer pull requests because they are easier to work
with.


<a name="request-feature"></a>

## Request a new feature

To request a new feature you should [open an issue](https://issues.apache.org/jira/browse/STORM) in our issue tracker
and summarize the desired functionality.  Set the form field "Issue type" to "New feature".  If you have not used the
issue tracker before you will need to register an account (free), log in, and then click on the blue "Create Issue"
button in the top navigation bar.

You can also opt to send a message to the [Storm Users mailing list](http://storm.apache.org/community.html).


<a name="contribute-code"></a>

## Contribute code

Before you set out to contribute code we recommend that you familiarize yourself with the Storm codebase, notably by
reading through the
[Implementation documentation](http://storm.apache.org/documentation/Implementation-docs.html).

_If you are interested in contributing code to Storm but do not know where to begin:_
In this case you should
[browse our issue tracker for open issues and tasks](https://issues.apache.org/jira/browse/STORM/?selectedTab=com.atlassian.jira.jira-projects-plugin:issues-panel).
You may want to start with beginner-friendly, easier issues
([newbie issues](https://issues.apache.org/jira/browse/STORM-58?jql=project%20%3D%20STORM%20AND%20labels%20%3D%20newbie%20AND%20status%20%3D%20Open)
and
[trivial issues](https://issues.apache.org/jira/secure/IssueNavigator.jspa?reset=true&jqlQuery=project+%3D+STORM+AND+resolution+%3D+Unresolved+AND+priority+%3D+Trivial+ORDER+BY+key+DESC&mode=hide))
because they require learning about only an isolated portion of the codebase and are a relatively small amount of work.

Please use idiomatic Clojure style, as explained in [this Clojure style guide][clj-SG]. Another useful reference is
the [Clojure Library Coding Standards][clj-LCS]. Perhaps the most important is consistenly writing a clear docstring
for functions, explaining the return value and arguments. As of this writing, the Storm codebase would benefit from
various style improvements.

[clj-SG]: https://github.com/bbatsov/clojure-style-guide
[clj-LCS]: http://dev.clojure.org/display/community/Library+Coding+Standards

Contributions to the Storm codebase should be sent as GitHub pull requests.  See section _Create a pull request_ below
for details.  If there is any problem with the pull request we can iterate on it using the commenting features of
GitHub.

* For _small patches_, feel free to submit pull requests directly for those patches.
* For _larger code contributions_, please use the following process. The idea behind this process is to prevent any
  wasted work and catch design issues early on.

    1. [Open an issue](https://issues.apache.org/jira/browse/STORM) on our issue tracker if a similar issue does not
       exist already.  If a similar issue does exist, then you may consider participating in the work on the existing
       issue.
    2. Comment on the issue with your plan for implementing the issue.  Explain what pieces of the codebase you are
       going to touch and how everything is going to fit together.
    3. Storm committers will iterate with you on the design to make sure you are on the right track.
    4. Implement your issue, create a pull request (see below), and iterate from there.


<a name="contribute-documentation"></a>

## Contribute documentation

Documentation contributions are very welcome!

You can contribute documentation by pull request, as same as code contribution.
Main directory is ```docs/```, and you can refer to docs/README.md for how to build / test website.

<a name="pull-requests"></a>

## Pull requests


<a name="create-pull-request"></a>

### Create a pull request

Pull requests should be done against the read-only git repository at
[https://github.com/apache/storm](https://github.com/apache/storm).

Take a look at [Creating a pull request](https://help.github.com/articles/creating-a-pull-request).  In a nutshell you
need to:

1. [Fork](https://help.github.com/articles/fork-a-repo) the Storm GitHub repository at
   [https://github.com/apache/storm/](https://github.com/apache/storm/) to your personal GitHub
   account.  See [Fork a repo](https://help.github.com/articles/fork-a-repo) for detailed instructions.
2. Commit any changes to your fork.
3. Send a [pull request](https://help.github.com/articles/creating-a-pull-request) to the Storm GitHub repository
   that you forked in step 1.  If your pull request is related to an existing Storm JIRA ticket -- for instance, because
   you reported a bug report via JIRA earlier -- then prefix the title of your pull request with the corresponding JIRA
   ticket number (e.g. `STORM-123: ...`).

You may want to read [Syncing a fork](https://help.github.com/articles/syncing-a-fork) for instructions on how to keep
your fork up to date with the latest changes of the upstream (official) `storm` repository.


<a name="approve-pull-request"></a>

### Approve a pull request

[BYLAWS](http://storm.apache.org/documentation/BYLAWS.html) describes the condition of approval for code / non-code change. 

Please refer Approvals -> Actions section for more details.

<a name="merge-pull-request"></a>

### Merge a pull request or patch

_This section applies to committers only._

**Important: A pull request must first be properly approved before you are allowed to merge it.**

Committers that are integrating patches or pull requests should use the official Apache repository at
[https://git-wip-us.apache.org/repos/asf/storm.git](https://git-wip-us.apache.org/repos/asf/storm.git).

To pull in a merge request you should generally follow the command line instructions sent out by GitHub.

1. Go to your local copy of the [Apache git repo](https://git-wip-us.apache.org/repos/asf/storm.git), switch
   to the `master` branch, and make sure it is up to date.

        $ git checkout master
        $ git fetch origin
        $ git merge origin/master

2. Create a local branch for integrating and testing the pull request.  You may want to name the branch according to the
   Storm JIRA ticket associated with the pull request (example: `STORM-1234`).

        $ git checkout -b <local_test_branch>  # e.g. git checkout -b STORM-1234

3. Merge the pull request into your local test branch.

        $ git pull <remote_repo_url> <remote_branch>

4.  Assuming that the pull request merges without any conflicts:
    Update the top-level `CHANGELOG.md`, and add in the JIRA ticket number (example: `STORM-1234`) and ticket
    description to the change log.  Make sure that you place the JIRA ticket number in the commit comments where
    applicable.

5. Run any sanity tests that you think are needed.

6. Once you are confident that everything is ok, you can merge your local test branch into your local `master` branch,
   and push the changes back to the official Apache repo.

        # Pull request looks ok, change log was updated, etc.  We are ready for pushing.
        $ git checkout master
        $ git merge <local_test_branch>  # e.g. git merge STORM-1234

        # At this point our local master branch is ready, so now we will push the changes
        # to the official Apache repo.  Note: The read-only mirror on GitHub will be updated
        # automatically a short while after you have pushed to the Apache repo.
        $ git push origin master

7. The last step is updating the corresponding JIRA ticket.  [Go to JIRA](https://issues.apache.org/jira/browse/STORM)
   and resolve the ticket.  Be sure to set the `Fix Version/s` field to the version you pushed your changes to.
   It is usually good practice to thank the author of the pull request for their contribution if you have not done
   so already.


<a name="building"></a>

# Build the code and run the tests

<<<<<<< HEAD
Storm has some oddities with packaging and plugin dependencies.  We build our own plugins and shade storm-core,
but have sub-modules that depend on storm-core.  Because of this the build needs to be split into two parts.
You can still build in a single step, but the resulting packages may not be completely correct, or you might get
compilation or test errors with missing classes, etc.
=======
## Prerequisites
In order to build `storm` you need `python`, `ruby` and `nodejs`. In order to avoid an overful page we don't provide platform/OS specific installation instructions for those here. Please refer to you platform's/OS' documentation for support.

The `ruby` package manager `rvm` and `nodejs` package manager `nvm` are for convenience and are used in the tests which run on [travis](https://travis-ci.org/apache/storm). They can be installed using `curl -L https://get.rvm.io | bash -s stable --autolibs=enabled && source ~/.profile` (see the [rvm installation instructions](https://github.com/rvm/rvm) for details) and `wget -qO- https://raw.githubusercontent.com/creationix/nvm/v0.26.1/install.sh | bash && source ~/.bashrc` (see the [nvm installation instructions](https://github.com/creationix/nvm) for details).

With `rvm` and `nvm` installed you can run

```sh
rvm use 2.1.5 --install
nvm install 0.12.2
nvm use 0.12.2
```

in order to get started as fast as possible. Users can still install a specific version of `ruby` and/or `node` manually.

## Building

The following commands must be run from the top-level directory.
>>>>>>> 7f445d7d

The first step is to build/install the plugins and storm-core

`mvn clean install -Pstorm-core`

If you wish to skip the unit tests you can do this by adding `-DskipTests` to the command line. Once this
completes successfully you may run

`mvn clean install -Pstorm-more`

to build and test all of the external libraries and examples.  Again if you want to include `-DskipTests` you can.

In case you modified `storm.thrift`, you have to regenerate thrift code as java and python code before compiling whole project.

```sh
cd storm-core/src
sh genthrift.sh
```

<<<<<<< HEAD
You can also run tests selectively with `-Dtest=<test_name>`.  This works for both clojure and junit tests.
=======
## Testing

You can also run tests selectively via the Clojure REPL.  The following example runs the tests in
[auth_test.clj](storm-core/test/clj/backtype/storm/security/auth/auth_test.clj), which has the namespace
`backtype.storm.security.auth.auth-test`.

First, start the REPL from within the relevant sub-project (here: `storm-core`):
>>>>>>> 7f445d7d


> Tip: IDEs such as IntelliJ IDEA support a built-in Clojure REPL, which you can also use to run tests selectively.
> Sometimes you may find that tests pass/fail depending on which REPL you use, which -- although frustrating --
> can be helpful to narrow down errors.

Unfortunately you might experience failures in clojure tests which are wrapped in the `maven-clojure-plugin` and thus doesn't provide too much useful output at first sight - you might end up with a maven test failure with an error message as unhelpful as `Clojure failed.`. In this case it's recommended to look into `target/test-reports` of the failed project to see what actual tests have failed or scroll through the maven output looking for obvious issues like missing binaries.


<a name="packaging"></a>

## Create a Storm distribution (packaging)

You can create a _distribution_ (like what you can download from Apache) as follows.  Note that the instructions below
do not use the Maven release plugin because creating an official release is the task of our release manager.

    # First, build the code.
    $ mvn clean install -Pstorm-core # you may skip tests with `-DskipTests=true` to save time
    $ mvn clean install -Pstorm-more # you may skip tests with `-DskipTests=true` to save time

    # Create the binary distribution.
    $ cd storm-dist/binary && mvn package

The last command will create Storm binaries at:

    storm-dist/binary/target/apache-storm-<version>.pom
    storm-dist/binary/target/apache-storm-<version>.tar.gz
    storm-dist/binary/target/apache-storm-<version>.zip

including corresponding `*.asc` digital signature files.

After running `mvn package` you may be asked to enter your GPG/PGP credentials (once for each binary file, in fact).
This happens because the packaging step will create `*.asc` digital signatures for all the binaries, and in the workflow
above _your_ GPG private key will be used to create those signatures.

You can verify whether the digital signatures match their corresponding files:

    # Example: Verify the signature of the `.tar.gz` binary.
    $ gpg --verify storm-dist/binary/target/apache-storm-<version>.tar.gz.asc


<a name="best-practices"></a>

# Best practices


<a name="best-practices-testing"></a>

## Testing

Tests should never rely on timing in order to pass.  In Storm can properly test functionality that depends on time by
simulating time, which means we do not have to worry about e.g. random delays failing our tests indeterministically.

If you are testing topologies that do not do full tuple acking, then you should be testing using the "tracked
topologies" utilities in `backtype.storm.testing.clj`.  For example,
[test-acking](storm-core/test/clj/backtype/storm/integration_test.clj) (around line 213) tests the acking system in
Storm using tracked topologies.  Here, the key is the `tracked-wait` function: it will only return when both that many
tuples have been emitted by the spouts _and_ the topology is idle (i.e. no tuples have been emitted nor will be emitted
without further input).  Note that you should not use tracked topologies for topologies that have tick tuples.


<a name="tools"></a>

# Tools


<a name="code-repositories"></a>

## Source code repositories (git)

The source code of Storm is managed via [git](http://git-scm.com/).  For a number of reasons there is more than one git
repository associated with Storm.

* **Committers only:**
  [https://git-wip-us.apache.org/repos/asf/storm.git](https://git-wip-us.apache.org/repos/asf/storm.git)
  is the official and authoritative git repository for Storm, managed under the umbrella of the Apache Software
  Foundation.  Only official Storm committers will interact with this repository.
  When you push the first time to this repository git will prompt you for your username and password.  Use your Apache
  user ID and password, i.e. the credentials you configured via [https://id.apache.org/](https://id.apache.org/) after
  you were [onboarded as a committer](http://www.apache.org/dev/new-committers-guide.html#account-creation).
* **Everybody else:**
  [https://github.com/apache/storm/](https://github.com/apache/storm/) is a read-only mirror of the
  official git repository.  If you are not a Storm committer (most people) this is the repository you should work
  against.  See _Development workflow_ above on how you can create a pull request, for instance.

An automated bot (called _[ASF GitHub Bot](https://issues.apache.org/jira/secure/ViewProfile.jspa?name=githubbot)_ in
[Storm JIRA](https://issues.apache.org/jira/browse/STORM)) runs periodically to merge changes in the
[official Apache repo](https://git-wip-us.apache.org/repos/asf/storm.git) to the read-only
[GitHub mirror repository](https://github.com/apache/storm/), and to merge comments in GitHub pull requests to
the [Storm JIRA](https://issues.apache.org/jira/browse/STORM).


<a name="issue-tracking"></a>

## Issue tracking (JIRA)

Issue tracking includes tasks such as reporting bugs, requesting and collaborating on new features, and administrative
activities for release management.  As an Apache software project we use JIRA as our issue tracking tool.

The Storm JIRA is available at:

* [https://issues.apache.org/jira/browse/STORM](https://issues.apache.org/jira/browse/STORM)


If you do not have a JIRA account yet, then you can create one via the link above (registration is free).


<a name="questions"></a>

# Questions?

If you have any questions after reading this document, then please reach out to us via the
[Storm Developers](http://storm.apache.org/community.html) mailing list.

And of course we also welcome any contributions to improve the information in this document!
<a name="workflow"></a>

<|MERGE_RESOLUTION|>--- conflicted
+++ resolved
@@ -222,12 +222,11 @@
 
 # Build the code and run the tests
 
-<<<<<<< HEAD
 Storm has some oddities with packaging and plugin dependencies.  We build our own plugins and shade storm-core,
 but have sub-modules that depend on storm-core.  Because of this the build needs to be split into two parts.
 You can still build in a single step, but the resulting packages may not be completely correct, or you might get
 compilation or test errors with missing classes, etc.
-=======
+
 ## Prerequisites
 In order to build `storm` you need `python`, `ruby` and `nodejs`. In order to avoid an overful page we don't provide platform/OS specific installation instructions for those here. Please refer to you platform's/OS' documentation for support.
 
@@ -246,7 +245,6 @@
 ## Building
 
 The following commands must be run from the top-level directory.
->>>>>>> 7f445d7d
 
 The first step is to build/install the plugins and storm-core
 
@@ -266,17 +264,7 @@
 sh genthrift.sh
 ```
 
-<<<<<<< HEAD
 You can also run tests selectively with `-Dtest=<test_name>`.  This works for both clojure and junit tests.
-=======
-## Testing
-
-You can also run tests selectively via the Clojure REPL.  The following example runs the tests in
-[auth_test.clj](storm-core/test/clj/backtype/storm/security/auth/auth_test.clj), which has the namespace
-`backtype.storm.security.auth.auth-test`.
-
-First, start the REPL from within the relevant sub-project (here: `storm-core`):
->>>>>>> 7f445d7d
 
 
 > Tip: IDEs such as IntelliJ IDEA support a built-in Clojure REPL, which you can also use to run tests selectively.
