/*
 * Licensed to the Apache Software Foundation (ASF) under one
 *   or more contributor license agreements.  See the NOTICE file
 *   distributed with this work for additional information
 *   regarding copyright ownership.  The ASF licenses this file
 *   to you under the Apache License, Version 2.0 (the
 *   "License"); you may not use this file except in compliance
 *   with the License.  You may obtain a copy of the License at
 *
 *   http://www.apache.org/licenses/LICENSE-2.0
 *
 *   Unless required by applicable law or agreed to in writing, software
 *   distributed under the License is distributed on an "AS IS" BASIS,
 *   WITHOUT WARRANTIES OR CONDITIONS OF ANY KIND, either express or implied.
 *   See the License for the specific language governing permissions and
 *   limitations under the License.
 */

package org.apache.storm.kafka.spout.trident;

import static org.apache.storm.kafka.spout.KafkaSpoutConfig.FirstPollOffsetStrategy.EARLIEST;
import static org.apache.storm.kafka.spout.KafkaSpoutConfig.FirstPollOffsetStrategy.LATEST;
import static org.apache.storm.kafka.spout.KafkaSpoutConfig.FirstPollOffsetStrategy.UNCOMMITTED_EARLIEST;
import static org.apache.storm.kafka.spout.KafkaSpoutConfig.FirstPollOffsetStrategy.UNCOMMITTED_LATEST;

import com.google.common.annotations.VisibleForTesting;
import java.io.Serializable;
import java.util.ArrayList;
import java.util.Collection;
import java.util.Collections;
import java.util.HashMap;
import java.util.HashSet;
import java.util.List;
import java.util.Map;
import java.util.Set;
import java.util.stream.Collectors;
import org.apache.kafka.clients.consumer.Consumer;
import org.apache.kafka.clients.consumer.ConsumerRebalanceListener;
import org.apache.kafka.clients.consumer.ConsumerRecord;
import org.apache.kafka.clients.consumer.ConsumerRecords;
import org.apache.kafka.common.TopicPartition;
import org.apache.storm.kafka.spout.KafkaSpoutConfig;
import org.apache.storm.kafka.spout.RecordTranslator;
import org.apache.storm.kafka.spout.TopicPartitionComparator;
import org.apache.storm.kafka.spout.internal.ConsumerFactory;
import org.apache.storm.kafka.spout.internal.ConsumerFactoryDefault;
import org.apache.storm.kafka.spout.subscription.TopicAssigner;
import org.apache.storm.task.TopologyContext;
import org.apache.storm.trident.operation.TridentCollector;
import org.apache.storm.trident.topology.TransactionAttempt;
import org.slf4j.Logger;
import org.slf4j.LoggerFactory;

public class KafkaTridentSpoutEmitter<K, V> implements Serializable {
    
    private static final long serialVersionUID = -7343927794834130435L;
    private static final Logger LOG = LoggerFactory.getLogger(KafkaTridentSpoutEmitter.class);

    // Kafka
    private final Consumer<K, V> consumer;
    private final KafkaSpoutConfig<K, V> kafkaSpoutConfig;
    private final TopicAssigner topicAssigner;
    
    // The first seek offset for each topic partition, i.e. the offset this spout instance started processing at.
    private final Map<TopicPartition, Long> tpToFirstSeekOffset = new HashMap<>(); 

    private final long pollTimeoutMs;
    private final KafkaSpoutConfig.FirstPollOffsetStrategy firstPollOffsetStrategy;
    private final RecordTranslator<K, V> translator;
    private final TopicPartitionSerializer tpSerializer = new TopicPartitionSerializer();
    private final TopologyContext topologyContext;

    /**
     * Create a new Kafka spout emitter.
     * @param kafkaSpoutConfig The kafka spout config
     * @param topologyContext The topology context
     */
    public KafkaTridentSpoutEmitter(KafkaSpoutConfig<K, V> kafkaSpoutConfig, TopologyContext topologyContext) {
        this(kafkaSpoutConfig, topologyContext, new ConsumerFactoryDefault<>(), new TopicAssigner());
    }
    
    @VisibleForTesting
    KafkaTridentSpoutEmitter(KafkaSpoutConfig<K, V> kafkaSpoutConfig, TopologyContext topologyContext,
        ConsumerFactory<K, V> consumerFactory, TopicAssigner topicAssigner) {
        this.kafkaSpoutConfig = kafkaSpoutConfig;
        this.consumer = consumerFactory.createConsumer(kafkaSpoutConfig);
        this.topologyContext = topologyContext;
        this.translator = kafkaSpoutConfig.getTranslator();
        this.topicAssigner = topicAssigner;
        this.pollTimeoutMs = kafkaSpoutConfig.getPollTimeoutMs();
        this.firstPollOffsetStrategy = kafkaSpoutConfig.getFirstPollOffsetStrategy();
        LOG.debug("Created {}", this.toString());
    }
    
    /**
     * Emit a batch that has already been emitted.
     */
    public void reEmitPartitionBatch(TransactionAttempt tx, TridentCollector collector,
        KafkaTridentSpoutTopicPartition currBatchPartition, Map<String, Object> currBatch) {
        
        final TopicPartition currBatchTp = currBatchPartition.getTopicPartition();
        
        throwIfEmittingForUnassignedPartition(currBatchTp);

        KafkaTridentSpoutBatchMetadata currBatchMeta = KafkaTridentSpoutBatchMetadata.fromMap(currBatch);
        Collection<TopicPartition> pausedTopicPartitions = Collections.emptySet();
        
        if (!topologyContext.getStormId().equals(currBatchMeta.getTopologyId())
            && isFirstPollOffsetStrategyIgnoringCommittedOffsets()) {
            LOG.debug("Skipping re-emit of batch that was originally emitted by another topology,"
                + " because the current first poll offset strategy ignores committed offsets.");
            return;
        }

        LOG.debug("Re-emitting batch: [transaction= {}], [currBatchPartition = {}], [currBatchMetadata = {}], [collector = {}]",
            tx, currBatchPartition, currBatch, collector);
        
        try {
            // pause other topic-partitions to only poll from current topic-partition
            pausedTopicPartitions = pauseTopicPartitions(currBatchTp);

            long seekOffset = currBatchMeta.getFirstOffset();
            LOG.debug("Seeking to offset [{}] for topic partition [{}]", seekOffset, currBatchTp);
            consumer.seek(currBatchTp, seekOffset);

            final ConsumerRecords<K, V> records = consumer.poll(pollTimeoutMs);
            LOG.debug("Polled [{}] records from Kafka.", records.count());

            for (ConsumerRecord<K, V> record : records) {
                if (record.offset() == currBatchMeta.getLastOffset() + 1) {
                    break;
                }
                if (record.offset() > currBatchMeta.getLastOffset()) {
                    throw new RuntimeException(String.format("Error when re-emitting batch. Overshot the end of the batch."
                        + " The batch end offset was [{%d}], but received [{%d}]."
                        + " Ensure log compaction is disabled in Kafka, since it is incompatible with non-opaque transactional spouts.",
                        currBatchMeta.getLastOffset(), record.offset()));
                }
                emitTuple(collector, record);
            }
        } finally {
            consumer.resume(pausedTopicPartitions);
            LOG.trace("Resumed topic-partitions {}", pausedTopicPartitions);
        }
        LOG.debug("Re-emitted batch: [transaction = {}], [currBatchPartition = {}], [currBatchMetadata = {}], "
            + "[collector = {}]", tx, currBatchPartition, currBatchMeta, collector);
    } 
    
    /**
     * Emit a new batch.
     */
    public Map<String, Object> emitPartitionBatchNew(TransactionAttempt tx, TridentCollector collector,
            KafkaTridentSpoutTopicPartition currBatchPartition, Map<String, Object> lastBatch) {

        LOG.debug("Processing batch: [transaction = {}], [currBatchPartition = {}], [lastBatchMetadata = {}], [collector = {}]",
                tx, currBatchPartition, lastBatch, collector);
        
        final TopicPartition currBatchTp = currBatchPartition.getTopicPartition();
        
        throwIfEmittingForUnassignedPartition(currBatchTp);

        KafkaTridentSpoutBatchMetadata lastBatchMeta = lastBatch == null ? null : KafkaTridentSpoutBatchMetadata.fromMap(lastBatch);
        KafkaTridentSpoutBatchMetadata currentBatch = lastBatchMeta;
        Collection<TopicPartition> pausedTopicPartitions = Collections.emptySet();

        try {
            // pause other topic-partitions to only poll from current topic-partition
            pausedTopicPartitions = pauseTopicPartitions(currBatchTp);

<<<<<<< HEAD
            seek(currBatchTp, lastBatchMeta, tx.getTransactionId());
=======
                seek(currBatchTp, lastBatchMeta);
>>>>>>> 0154216c

            final ConsumerRecords<K, V> records = consumer.poll(pollTimeoutMs);
            LOG.debug("Polled [{}] records from Kafka.", records.count());

            if (!records.isEmpty()) {
                for (ConsumerRecord<K, V> record : records) {
                    emitTuple(collector, record);
                }
                // build new metadata
                currentBatch = new KafkaTridentSpoutBatchMetadata(records.records(currBatchTp), this.topologyContext.getStormId());
            }
        } finally {
            consumer.resume(pausedTopicPartitions);
            LOG.trace("Resumed topic-partitions {}", pausedTopicPartitions);
        }
        LOG.debug("Emitted batch: [transaction = {}], [currBatchPartition = {}], [lastBatchMetadata = {}], "
            + "[currBatchMetadata = {}], [collector = {}]", tx, currBatchPartition, lastBatch, currentBatch, collector);

        return currentBatch == null ? null : currentBatch.toMap();
    }
    
    private boolean isFirstPollOffsetStrategyIgnoringCommittedOffsets() {
        return firstPollOffsetStrategy == KafkaSpoutConfig.FirstPollOffsetStrategy.EARLIEST 
            || firstPollOffsetStrategy == KafkaSpoutConfig.FirstPollOffsetStrategy.LATEST;
    }
    
    private void throwIfEmittingForUnassignedPartition(TopicPartition currBatchTp) {
        final Set<TopicPartition> assignments = consumer.assignment();
        if (!assignments.contains(currBatchTp)) {
            throw new IllegalStateException("The spout is asked to emit tuples on a partition it is not assigned."
                + " This indicates a bug in the TopicFilter or ManualPartitioner implementations."
                + " The current partition is [" + currBatchTp + "], the assigned partitions are [" + assignments + "].");
        }
    }

    private void emitTuple(TridentCollector collector, ConsumerRecord<K, V> record) {
        final List<Object> tuple = translator.apply(record);
        collector.emit(tuple);
        LOG.debug("Emitted tuple {} for record [{}]", tuple, record);
    }

    /**
     * Determines the offset of the next fetch. Will use the firstPollOffsetStrategy if this is the first poll for the topic partition.
     * Otherwise the next offset will be one past the last batch, based on lastBatchMeta.
     *
     * <p>lastBatchMeta should only be null in the following cases:
     * <ul>
     * <li>This is the first batch for this partition</li>
     * <li>This is a replay of the first batch for this partition</li>
     * <li>This is batch n for this partition, where batch 0...n-1 were all empty</li>
     * </ul>
     *
     * @return the offset of the next fetch
     */
    private long seek(TopicPartition tp, KafkaTridentSpoutBatchMetadata lastBatchMeta) {
        if (isFirstPoll(tp)) {
            if (firstPollOffsetStrategy == EARLIEST) {
                LOG.debug("First poll for topic partition [{}], seeking to partition beginning", tp);
                consumer.seekToBeginning(Collections.singleton(tp));
            } else if (firstPollOffsetStrategy == LATEST) {
                LOG.debug("First poll for topic partition [{}], seeking to partition end", tp);
                consumer.seekToEnd(Collections.singleton(tp));
            } else if (lastBatchMeta != null) {
                LOG.debug("First poll for topic partition [{}], using last batch metadata", tp);
                consumer.seek(tp, lastBatchMeta.getLastOffset() + 1);  // seek next offset after last offset from previous batch
            } else if (firstPollOffsetStrategy == UNCOMMITTED_EARLIEST) {
                LOG.debug("First poll for topic partition [{}] with no last batch metadata, seeking to partition beginning", tp);
                consumer.seekToBeginning(Collections.singleton(tp));
            } else if (firstPollOffsetStrategy == UNCOMMITTED_LATEST) {
                LOG.debug("First poll for topic partition [{}] with no last batch metadata, seeking to partition end", tp);
                consumer.seekToEnd(Collections.singleton(tp));
            }
<<<<<<< HEAD
            firstPollTransaction.put(tp, transactionId);
        } else {
            consumer.seek(tp, lastBatchMeta.getLastOffset() + 1);  // seek next offset after last offset from previous batch
=======
            tpToFirstSeekOffset.put(tp, kafkaConsumer.position(tp));
        } else if (lastBatchMeta != null) {
            kafkaConsumer.seek(tp, lastBatchMeta.getLastOffset() + 1);  // seek next offset after last offset from previous batch
>>>>>>> 0154216c
            LOG.debug("First poll for topic partition [{}], using last batch metadata", tp);
        } else {
            /*
             * Last batch meta is null, but this is not the first batch emitted for this partition by this emitter instance.
             * This is either a replay of the first batch for this partition, or all previous batches were empty,
             * otherwise last batch meta could not be null. Use the offset the consumer started at. 
             */
            long initialFetchOffset = tpToFirstSeekOffset.get(tp);
            kafkaConsumer.seek(tp, initialFetchOffset);
            LOG.debug("First poll for topic partition [{}], no last batch metadata present."
                + " Using stored initial fetch offset [{}]", tp, initialFetchOffset);
        }

        final long fetchOffset = consumer.position(tp);
        LOG.debug("Set [fetchOffset = {}] for partition [{}]", fetchOffset, tp);
        return fetchOffset;
    }

    private boolean isFirstPoll(TopicPartition tp) {
        return !tpToFirstSeekOffset.containsKey(tp);
    }

    // returns paused topic-partitions.
    private Collection<TopicPartition> pauseTopicPartitions(TopicPartition excludedTp) {
        final Set<TopicPartition> pausedTopicPartitions = new HashSet<>(consumer.assignment());
        LOG.debug("Currently assigned topic-partitions {}", pausedTopicPartitions);
        pausedTopicPartitions.remove(excludedTp);
        consumer.pause(pausedTopicPartitions);
        LOG.debug("Paused topic-partitions {}", pausedTopicPartitions);
        return pausedTopicPartitions;
    }

    /**
     * Get the input partitions in sorted order.
     */
    public List<KafkaTridentSpoutTopicPartition> getOrderedPartitions(final List<Map<String, Object>> allPartitionInfo) {
        List<TopicPartition> sortedPartitions = allPartitionInfo.stream()
            .map(map -> tpSerializer.fromMap(map))
            .sorted(TopicPartitionComparator.INSTANCE)
            .collect(Collectors.toList());
        final List<KafkaTridentSpoutTopicPartition> allPartitions = newKafkaTridentSpoutTopicPartitions(sortedPartitions);
        LOG.debug("Returning all topic-partitions {} across all tasks. Current task index [{}]. Total tasks [{}] ",
                allPartitions, topologyContext.getThisTaskIndex(), getNumTasks());
        return allPartitions;
    }

    /**
     * Get the partitions that should be handled by this task.
     */
    public List<KafkaTridentSpoutTopicPartition> getPartitionsForTask(int taskId, int numTasks,
        List<KafkaTridentSpoutTopicPartition> allPartitionInfoSorted) {
        List<TopicPartition> tps = allPartitionInfoSorted.stream()
            .map(kttp -> kttp.getTopicPartition())
            .collect(Collectors.toList());
        final Set<TopicPartition> assignedTps = kafkaSpoutConfig.getTopicPartitioner().getPartitionsForThisTask(tps, topologyContext);
        LOG.debug("Consumer [{}], running on task with index [{}], has assigned topic-partitions {}", consumer, taskId, assignedTps);
        final List<KafkaTridentSpoutTopicPartition> taskTps = newKafkaTridentSpoutTopicPartitions(assignedTps);
        return taskTps;
    }
    
    /**
     * Prepare the emitter to handle the input partitions.
     */
    public void refreshPartitions(List<KafkaTridentSpoutTopicPartition> partitionResponsibilities) {
        Set<TopicPartition> assignedTps = partitionResponsibilities.stream()
            .map(kttp -> kttp.getTopicPartition())
            .collect(Collectors.toSet());
        topicAssigner.assignPartitions(consumer, assignedTps, new KafkaSpoutConsumerRebalanceListener());
        LOG.debug("Assigned partitions [{}] to this task", assignedTps);
    }

    private List<KafkaTridentSpoutTopicPartition> newKafkaTridentSpoutTopicPartitions(Collection<TopicPartition> tps) {
        final List<KafkaTridentSpoutTopicPartition> kttp = new ArrayList<>(tps.size());
        for (TopicPartition tp : tps) {
            LOG.trace("Added topic-partition [{}]", tp);
            kttp.add(new KafkaTridentSpoutTopicPartition(tp));
        }
        return kttp;
    }

    private int getNumTasks() {
        return topologyContext.getComponentTasks(topologyContext.getThisComponentId()).size();
    }

    public void close() {
        consumer.close();
        LOG.debug("Closed");
    }

    @Override
    public final String toString() {
        return super.toString()
                + "{kafkaSpoutConfig=" + kafkaSpoutConfig
                + '}';
    }
    
    /**
     * Just logs reassignments.
     */
    private class KafkaSpoutConsumerRebalanceListener implements ConsumerRebalanceListener {
        @Override
        public void onPartitionsRevoked(Collection<TopicPartition> partitions) {
            LOG.info("Partitions revoked. [consumer-group={}, consumer={}, topic-partitions={}]",
                    kafkaSpoutConfig.getConsumerGroupId(), consumer, partitions);
        }

        @Override
        public void onPartitionsAssigned(Collection<TopicPartition> partitions) {
            LOG.info("Partitions reassignment. [consumer-group={}, consumer={}, topic-partitions={}]",
                    kafkaSpoutConfig.getConsumerGroupId(), consumer, partitions);
        }
    }
}<|MERGE_RESOLUTION|>--- conflicted
+++ resolved
@@ -52,7 +52,7 @@
 import org.slf4j.LoggerFactory;
 
 public class KafkaTridentSpoutEmitter<K, V> implements Serializable {
-    
+
     private static final long serialVersionUID = -7343927794834130435L;
     private static final Logger LOG = LoggerFactory.getLogger(KafkaTridentSpoutEmitter.class);
 
@@ -91,7 +91,7 @@
         this.firstPollOffsetStrategy = kafkaSpoutConfig.getFirstPollOffsetStrategy();
         LOG.debug("Created {}", this.toString());
     }
-    
+
     /**
      * Emit a batch that has already been emitted.
      */
@@ -154,7 +154,7 @@
 
         LOG.debug("Processing batch: [transaction = {}], [currBatchPartition = {}], [lastBatchMetadata = {}], [collector = {}]",
                 tx, currBatchPartition, lastBatch, collector);
-        
+
         final TopicPartition currBatchTp = currBatchPartition.getTopicPartition();
         
         throwIfEmittingForUnassignedPartition(currBatchTp);
@@ -163,36 +163,32 @@
         KafkaTridentSpoutBatchMetadata currentBatch = lastBatchMeta;
         Collection<TopicPartition> pausedTopicPartitions = Collections.emptySet();
 
-        try {
-            // pause other topic-partitions to only poll from current topic-partition
-            pausedTopicPartitions = pauseTopicPartitions(currBatchTp);
-
-<<<<<<< HEAD
-            seek(currBatchTp, lastBatchMeta, tx.getTransactionId());
-=======
+            try {
+                // pause other topic-partitions to only poll from current topic-partition
+                pausedTopicPartitions = pauseTopicPartitions(currBatchTp);
+
                 seek(currBatchTp, lastBatchMeta);
->>>>>>> 0154216c
 
             final ConsumerRecords<K, V> records = consumer.poll(pollTimeoutMs);
-            LOG.debug("Polled [{}] records from Kafka.", records.count());
-
-            if (!records.isEmpty()) {
+                LOG.debug("Polled [{}] records from Kafka.", records.count());
+
+                if (!records.isEmpty()) {
                 for (ConsumerRecord<K, V> record : records) {
                     emitTuple(collector, record);
                 }
-                // build new metadata
+                    // build new metadata
                 currentBatch = new KafkaTridentSpoutBatchMetadata(records.records(currBatchTp), this.topologyContext.getStormId());
+                }
+            } finally {
+            consumer.resume(pausedTopicPartitions);
+                LOG.trace("Resumed topic-partitions {}", pausedTopicPartitions);
             }
-        } finally {
-            consumer.resume(pausedTopicPartitions);
-            LOG.trace("Resumed topic-partitions {}", pausedTopicPartitions);
-        }
-        LOG.debug("Emitted batch: [transaction = {}], [currBatchPartition = {}], [lastBatchMetadata = {}], "
-            + "[currBatchMetadata = {}], [collector = {}]", tx, currBatchPartition, lastBatch, currentBatch, collector);
+            LOG.debug("Emitted batch: [transaction = {}], [currBatchPartition = {}], [lastBatchMetadata = {}], "
+                    + "[currBatchMetadata = {}], [collector = {}]", tx, currBatchPartition, lastBatch, currentBatch, collector);
 
         return currentBatch == null ? null : currentBatch.toMap();
     }
-    
+
     private boolean isFirstPollOffsetStrategyIgnoringCommittedOffsets() {
         return firstPollOffsetStrategy == KafkaSpoutConfig.FirstPollOffsetStrategy.EARLIEST 
             || firstPollOffsetStrategy == KafkaSpoutConfig.FirstPollOffsetStrategy.LATEST;
@@ -208,15 +204,15 @@
     }
 
     private void emitTuple(TridentCollector collector, ConsumerRecord<K, V> record) {
-        final List<Object> tuple = translator.apply(record);
-        collector.emit(tuple);
-        LOG.debug("Emitted tuple {} for record [{}]", tuple, record);
-    }
+            final List<Object> tuple = translator.apply(record);
+            collector.emit(tuple);
+            LOG.debug("Emitted tuple {} for record [{}]", tuple, record);
+        }
 
     /**
      * Determines the offset of the next fetch. Will use the firstPollOffsetStrategy if this is the first poll for the topic partition.
      * Otherwise the next offset will be one past the last batch, based on lastBatchMeta.
-     *
+     * 
      * <p>lastBatchMeta should only be null in the following cases:
      * <ul>
      * <li>This is the first batch for this partition</li>
@@ -244,15 +240,9 @@
                 LOG.debug("First poll for topic partition [{}] with no last batch metadata, seeking to partition end", tp);
                 consumer.seekToEnd(Collections.singleton(tp));
             }
-<<<<<<< HEAD
-            firstPollTransaction.put(tp, transactionId);
-        } else {
-            consumer.seek(tp, lastBatchMeta.getLastOffset() + 1);  // seek next offset after last offset from previous batch
-=======
             tpToFirstSeekOffset.put(tp, kafkaConsumer.position(tp));
         } else if (lastBatchMeta != null) {
-            kafkaConsumer.seek(tp, lastBatchMeta.getLastOffset() + 1);  // seek next offset after last offset from previous batch
->>>>>>> 0154216c
+            consumer.seek(tp, lastBatchMeta.getLastOffset() + 1);  // seek next offset after last offset from previous batch
             LOG.debug("First poll for topic partition [{}], using last batch metadata", tp);
         } else {
             /*
