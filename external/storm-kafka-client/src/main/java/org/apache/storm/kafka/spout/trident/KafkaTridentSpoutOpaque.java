/*
 * Licensed to the Apache Software Foundation (ASF) under one
 *   or more contributor license agreements.  See the NOTICE file
 *   distributed with this work for additional information
 *   regarding copyright ownership.  The ASF licenses this file
 *   to you under the Apache License, Version 2.0 (the
 *   "License"); you may not use this file except in compliance
 *   with the License.  You may obtain a copy of the License at
 *
 *   http://www.apache.org/licenses/LICENSE-2.0
 *
 *   Unless required by applicable law or agreed to in writing, software
 *   distributed under the License is distributed on an "AS IS" BASIS,
 *   WITHOUT WARRANTIES OR CONDITIONS OF ANY KIND, either express or implied.
 *   See the License for the specific language governing permissions and
 *   limitations under the License.
 */

package org.apache.storm.kafka.spout.trident;

import java.util.List;
import java.util.Map;
import org.apache.storm.kafka.spout.KafkaSpoutConfig;
import org.apache.storm.kafka.spout.RecordTranslator;
import org.apache.storm.kafka.spout.trident.internal.OutputFieldsExtractor;
import org.apache.storm.task.TopologyContext;
import org.apache.storm.trident.spout.IOpaquePartitionedTridentSpout;
import org.apache.storm.tuple.Fields;
import org.slf4j.Logger;
import org.slf4j.LoggerFactory;

public class KafkaTridentSpoutOpaque<K,V> implements IOpaquePartitionedTridentSpout<List<Map<String, Object>>,
        KafkaTridentSpoutTopicPartition, Map<String, Object>> {
    private static final long serialVersionUID = -8003272486566259640L;

    private static final Logger LOG = LoggerFactory.getLogger(KafkaTridentSpoutOpaque.class);

    private final KafkaSpoutConfig<K, V> kafkaSpoutConfig;
    private final OutputFieldsExtractor outputFieldsExtractor;
    
    /**
     * Creates a new opaque transactional Trident Kafka spout.
     */
    public KafkaTridentSpoutOpaque(KafkaSpoutConfig<K, V> kafkaSpoutConfig) {
        this.kafkaSpoutConfig = kafkaSpoutConfig;
        this.outputFieldsExtractor = new OutputFieldsExtractor();
        LOG.debug("Created {}", this.toString());
    }

    @Override
    public Emitter<List<Map<String, Object>>, KafkaTridentSpoutTopicPartition, Map<String, Object>> getEmitter(
<<<<<<< HEAD
            @SuppressWarnings("rawtypes") Map conf, TopologyContext context) {
        return new KafkaTridentSpoutEmitter<>(kafkaSpoutConfig, context);
    }

    @Override
    public Coordinator<List<Map<String, Object>>> getCoordinator(@SuppressWarnings("rawtypes") Map conf, TopologyContext context) {
        return new KafkaTridentSpoutOpaqueCoordinator<>(kafkaSpoutConfig);
=======
            Map<String, Object> conf, TopologyContext context) {
        return new KafkaTridentOpaqueSpoutEmitter<>(new KafkaTridentSpoutEmitter<>(kafkaSpoutConfig, context));
    }

    @Override
    public Coordinator<List<Map<String, Object>>> getCoordinator(Map<String, Object> conf, TopologyContext context) {
        return new KafkaTridentSpoutCoordinator<>(kafkaSpoutConfig);
>>>>>>> 32ccdb4a
    }

    @Override
    public Map<String, Object> getComponentConfiguration() {
        return null;
    }

    @Override
    public Fields getOutputFields() {
        final Fields outputFields = outputFieldsExtractor.getOutputFields(kafkaSpoutConfig);
        LOG.debug("OutputFields = {}", outputFields);
        return outputFields;
    }

    @Override
    public final String toString() {
        return super.toString()
                + "{kafkaSpoutConfig=" + kafkaSpoutConfig + '}';
    }
}<|MERGE_RESOLUTION|>--- conflicted
+++ resolved
@@ -49,23 +49,13 @@
 
     @Override
     public Emitter<List<Map<String, Object>>, KafkaTridentSpoutTopicPartition, Map<String, Object>> getEmitter(
-<<<<<<< HEAD
             @SuppressWarnings("rawtypes") Map conf, TopologyContext context) {
-        return new KafkaTridentSpoutEmitter<>(kafkaSpoutConfig, context);
+        return new KafkaTridentOpaqueSpoutEmitter<>(new KafkaTridentSpoutEmitter<>(kafkaSpoutConfig, context));
     }
 
     @Override
     public Coordinator<List<Map<String, Object>>> getCoordinator(@SuppressWarnings("rawtypes") Map conf, TopologyContext context) {
-        return new KafkaTridentSpoutOpaqueCoordinator<>(kafkaSpoutConfig);
-=======
-            Map<String, Object> conf, TopologyContext context) {
-        return new KafkaTridentOpaqueSpoutEmitter<>(new KafkaTridentSpoutEmitter<>(kafkaSpoutConfig, context));
-    }
-
-    @Override
-    public Coordinator<List<Map<String, Object>>> getCoordinator(Map<String, Object> conf, TopologyContext context) {
         return new KafkaTridentSpoutCoordinator<>(kafkaSpoutConfig);
->>>>>>> 32ccdb4a
     }
 
     @Override
